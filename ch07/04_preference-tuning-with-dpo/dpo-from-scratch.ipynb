{
 "cells": [
  {
   "cell_type": "markdown",
   "id": "62129596-d10f-45b1-a1af-ee10f358f773",
   "metadata": {
    "id": "62129596-d10f-45b1-a1af-ee10f358f773"
   },
   "source": [
    "<table style=\"width:100%\">\n",
    "<tr>\n",
    "<td style=\"vertical-align:middle; text-align:left;\">\n",
    "<font size=\"2\">\n",
    "Supplementary code for the <a href=\"http://mng.bz/orYv\">Build a Large Language Model From Scratch</a> book by <a href=\"https://sebastianraschka.com\">Sebastian Raschka</a><br>\n",
    "<br>Code repository: <a href=\"https://github.com/rasbt/LLMs-from-scratch\">https://github.com/rasbt/LLMs-from-scratch</a>\n",
    "</font>\n",
    "</td>\n",
    "<td style=\"vertical-align:middle; text-align:left;\">\n",
    "<a href=\"http://mng.bz/orYv\"><img src=\"https://sebastianraschka.com/images/LLMs-from-scratch-images/cover-small.webp\" width=\"100px\"></a>\n",
    "</td>\n",
    "</tr>\n",
    "</table>"
   ]
  },
  {
   "cell_type": "markdown",
   "id": "b0bd2379-ed2f-4c77-8b71-f1f0242b9ff9",
   "metadata": {
    "id": "b0bd2379-ed2f-4c77-8b71-f1f0242b9ff9"
   },
   "source": [
    "# Direct Preference Optimization (DPO) for LLM Alignment (From Scratch)"
   ]
  },
  {
   "cell_type": "markdown",
   "id": "d04cb2b8-d87b-4c6b-a225-c630d758f68e",
   "metadata": {
    "id": "d04cb2b8-d87b-4c6b-a225-c630d758f68e"
   },
   "source": [
    "- This code notebook implements Direct Preference Optimization (DPO) from scratch and applies it to a large language model (LLM) to enhance its ability to generate responses that align more closely with user preferences"
   ]
  },
  {
   "cell_type": "code",
   "execution_count": 1,
   "id": "pxMGAf3bnVwn",
   "metadata": {
    "id": "pxMGAf3bnVwn"
   },
   "outputs": [],
   "source": [
    "# !pip install -r https://raw.githubusercontent.com/rasbt/LLMs-from-scratch/main/requirements.txt"
   ]
  },
  {
   "cell_type": "code",
   "execution_count": 2,
   "id": "edb3e145-fbaa-4bb3-9e95-186b4145087f",
   "metadata": {
    "colab": {
     "base_uri": "https://localhost:8080/"
    },
    "id": "edb3e145-fbaa-4bb3-9e95-186b4145087f",
    "outputId": "3d449525-76cc-4124-ab30-a93c6a9623ee"
   },
   "outputs": [
    {
     "name": "stdout",
     "output_type": "stream",
     "text": [
      "tiktoken version: 0.7.0\n",
      "torch version: 2.3.1+cu121\n"
     ]
    }
   ],
   "source": [
    "from importlib.metadata import version\n",
    "\n",
    "pkgs = [\n",
    "    \"tiktoken\",    # Tokenizer\n",
    "    \"torch\",       # Deep learning library\n",
    "]\n",
    "for p in pkgs:\n",
    "    print(f\"{p} version: {version(p)}\")"
   ]
  },
  {
   "cell_type": "markdown",
   "id": "49ec20a3-a26c-4f9b-8a33-bfd3d67860e2",
   "metadata": {
    "id": "49ec20a3-a26c-4f9b-8a33-bfd3d67860e2"
   },
   "source": [
    "&nbsp;\n",
    "# 1) A brief introduction to DPO"
   ]
  },
  {
   "cell_type": "markdown",
   "id": "17804afd-786b-4600-bad0-f5805454e3d6",
   "metadata": {
    "id": "17804afd-786b-4600-bad0-f5805454e3d6"
   },
   "source": [
    "- DPO, proposed in the paper [Direct Preference Optimization: Your Language Model is Secretly a Reward Model](https://arxiv.org/abs/2305.18290), is an alternative to reinforcement learning from human feedback (RLHF) used in finetuning large language models (LLMs)\n",
    "- DPO can be used to finetune (or align) the model to generate responses that better align with user expectations and instructions\n",
    "\n",
    "<img src=\"https://sebastianraschka.com/images/LLMs-from-scratch-images/dpo/1.webp\" width=500px>\n",
    "\n",
    "- In instruction finetuning, we train the LLM to generate correct answers given a prompt\n",
    "- However, in practice, there are multiple ways to give a correct answer, and correct answers can differ in style; for example, consider a technical and a more user-friendly response when asking an LLM to give recommendations when buying a laptop, as shown in the figure below\n",
    "\n",
    "<img src=\"https://sebastianraschka.com/images/LLMs-from-scratch-images/dpo/2.webp\" width=700px>\n",
    "\n",
    "- RLHF and DPO are methods that can be used to teach the LLM to prefer one answer style over the other, that is, aligning better with user preferences\n",
    "- The RLHF process, which requires training a separate reward model, is outlined below\n",
    "\n",
    "<img src=\"https://sebastianraschka.com/images/LLMs-from-scratch-images/dpo/4.webp\" width=600px>"
   ]
  },
  {
   "cell_type": "markdown",
   "id": "9073622f-d537-42bf-8778-43c2adaa2191",
   "metadata": {
    "id": "9073622f-d537-42bf-8778-43c2adaa2191"
   },
   "source": [
    "- Compared to RLHF, DPO aims to simplify the process by optimizing models directly for user preferences without the need for complex reward modeling and policy optimization\n",
    "- In other words, DPO focuses on directly optimizing the model's output to align with human preferences or specific objectives\n",
    "- Shown below is the main idea as an overview of how DPO works\n",
    "\n",
    "<img src=\"https://sebastianraschka.com/images/LLMs-from-scratch-images/dpo/5.webp\" width=600px>"
   ]
  },
  {
   "cell_type": "markdown",
   "id": "c894134a-315c-453e-bbc1-387794b3f4d6",
   "metadata": {
    "id": "c894134a-315c-453e-bbc1-387794b3f4d6"
   },
   "source": [
    "- The concrete equation to implement the DPO loss is shown below; we will revisit the equation when we implement it in Python further down in this code notebook\n",
    "\n",
    "<img src=\"https://sebastianraschka.com/images/LLMs-from-scratch-images/dpo/3.webp\" width=600px>"
   ]
  },
  {
   "cell_type": "markdown",
   "id": "dd7491b5-f619-4501-ad39-2942de57c115",
   "metadata": {
    "id": "dd7491b5-f619-4501-ad39-2942de57c115"
   },
   "source": [
    "- In the equation above,\n",
    " - \"expected value\" $\\mathbb{E}$ is statistics jargon and stands for the average or mean value of the random variable (the expression inside the brackets)\n",
    " - The $\\pi_{\\theta}$ variable is the so-called policy (a term borrowed from reinforcement learning) and represents the LLM we want to optimize; $\\pi_{ref}$ is a reference LLM, which is typically the original LLM before optimization (at the beginning of the training, $\\pi_{\\theta}$ and $\\pi_{ref}$ are typically the same)\n",
    " - $\\beta$ is a hyperparameter to control the divergence between the $\\pi_{\\theta}$ and the reference model; increasing $\\beta$ increases the impact of the difference between\n",
    "$\\pi_{\\theta}$ and $\\pi_{ref}$ in terms of their log probabilities on the overall loss function, thereby increasing the divergence between the two models\n",
    "- To avoid bloating the code notebook with a more detailed discussion, I may write a separate standalone article with more details on these concepts in the future\n",
    "- In the meantime, if you are interested in comparing RLHF and DPO, please see the section [2.2. RLHF vs Direct Preference Optimization (DPO)](https://magazine.sebastianraschka.com/i/142924793/rlhf-vs-direct-preference-optimization-dpo) in my article [Tips for LLM Pretraining and Evaluating Reward Models](https://magazine.sebastianraschka.com/p/tips-for-llm-pretraining-and-evaluating-rms)"
   ]
  },
  {
   "cell_type": "markdown",
   "id": "xqVAgsyQ6LuG",
   "metadata": {
    "id": "xqVAgsyQ6LuG",
    "tags": []
   },
   "source": [
    "&nbsp;\n",
    "# 2) Preparing a preference dataset for DPO"
   ]
  },
  {
   "cell_type": "markdown",
   "id": "60b2195d-8734-469b-a52e-5031ca7ea6b1",
   "metadata": {
    "id": "60b2195d-8734-469b-a52e-5031ca7ea6b1"
   },
   "source": [
    "- Let's begin by loading and preparing the dataset, which may already answer a lot of the questions you might have before we revisit the DPO loss equation\n",
    "- Here, we work with a dataset that contains more polite and less polite responses to instruction prompts (concrete examples are shown in the next section)\n",
    "- The dataset was generated via the [create-preference-data-ollama.ipynb](create-preference-data-ollama.ipynb) notebook"
   ]
  },
  {
   "cell_type": "markdown",
   "id": "wHLB62Nj7haD",
   "metadata": {
    "id": "wHLB62Nj7haD"
   },
   "source": [
    "&nbsp;\n",
    "## 2.1) Loading a preference dataset"
   ]
  },
  {
   "cell_type": "markdown",
   "id": "13e09f99-1b18-4923-ba36-af46d8e3075f",
   "metadata": {
    "id": "13e09f99-1b18-4923-ba36-af46d8e3075f"
   },
   "source": [
    "- The dataset is a json file with 1100 entries:"
   ]
  },
  {
   "cell_type": "code",
   "execution_count": 3,
   "id": "5266e66c-5ec0-45e6-a654-148971f6aee7",
   "metadata": {
    "colab": {
     "base_uri": "https://localhost:8080/"
    },
    "id": "5266e66c-5ec0-45e6-a654-148971f6aee7",
    "outputId": "04e8ee70-3076-441d-d2bf-7641da3d0c1d"
   },
   "outputs": [
    {
     "name": "stdout",
     "output_type": "stream",
     "text": [
      "Number of entries: 1100\n"
     ]
    }
   ],
   "source": [
    "import json\n",
    "\n",
    "\n",
    "file_path = \"instruction-data-with-preference.json\"\n",
    "\n",
    "with open(file_path, \"r\", encoding=\"utf-8\") as file:\n",
    "    data = json.load(file)\n",
    "\n",
    "print(\"Number of entries:\", len(data))"
   ]
  },
  {
   "cell_type": "markdown",
   "id": "725d2b9a-d6d2-46e2-89f8-5ab87e040e3b",
   "metadata": {
    "id": "725d2b9a-d6d2-46e2-89f8-5ab87e040e3b"
   },
   "source": [
    "- Let's take a look at two example entries:"
   ]
  },
  {
   "cell_type": "code",
   "execution_count": 4,
   "id": "5c11916f-9a26-4367-a16e-7b0c121a20a6",
   "metadata": {
    "colab": {
     "base_uri": "https://localhost:8080/"
    },
    "id": "5c11916f-9a26-4367-a16e-7b0c121a20a6",
    "outputId": "00a432cc-19b1-484f-80e2-e897ee5e4024"
   },
   "outputs": [
    {
     "name": "stdout",
     "output_type": "stream",
     "text": [
      "{'instruction': 'Identify the correct spelling of the following word.',\n",
      " 'input': 'Ocassion',\n",
      " 'output': \"The correct spelling is 'Occasion.'\",\n",
      " 'rejected': \"The correct spelling is obviously 'Occasion.'\",\n",
      " 'chosen': \"The correct spelling is 'Occasion.'\"}\n"
     ]
    }
   ],
   "source": [
    "import pprint\n",
    "\n",
    "pprint.pp(data[50])"
   ]
  },
  {
   "cell_type": "code",
   "execution_count": 5,
   "id": "01ef804a-8c13-4a0b-9b2e-b65a4d0a870d",
   "metadata": {
    "colab": {
     "base_uri": "https://localhost:8080/"
    },
    "id": "01ef804a-8c13-4a0b-9b2e-b65a4d0a870d",
    "outputId": "078cd643-83fb-4b42-ecf9-3256e8c9d239"
   },
   "outputs": [
    {
     "name": "stdout",
     "output_type": "stream",
     "text": [
      "{'instruction': \"What is an antonym of 'complicated'?\",\n",
      " 'input': '',\n",
      " 'output': \"An antonym of 'complicated' is 'simple'.\",\n",
      " 'chosen': \"A suitable antonym for 'complicated' would be 'simple'.\",\n",
      " 'rejected': \"An antonym of 'complicated' is 'simple'.\"}\n"
     ]
    }
   ],
   "source": [
    "pprint.pp(data[999])"
   ]
  },
  {
   "cell_type": "markdown",
   "id": "56db5697-a089-4b40-a1f3-e928e8018220",
   "metadata": {
    "id": "56db5697-a089-4b40-a1f3-e928e8018220"
   },
   "source": [
    "\n",
    "\n",
    "```\n",
    "# This is formatted as code\n",
    "```\n",
    "\n",
    "- As we can see above, the dataset consists of 5 keys:\n",
    "    - The `'instruction'` and `'input'` that are used as LLM inputs\n",
    "    - The `'output'` contains the response the model was trained on via the instruction finetuning step in chapter 7\n",
    "    - the `'chosen'` and `'rejected'` entries are the entries we use for DPO; here `'chosen'` is the preferred response, and `'rejected'` is the dispreferred response\n",
    "- The goal is to get the model to follow the style of the chosen over the rejected responses"
   ]
  },
  {
   "cell_type": "markdown",
   "id": "86257468-a6ab-4ba3-9c9f-2fdc2c0cc284",
   "metadata": {
    "id": "86257468-a6ab-4ba3-9c9f-2fdc2c0cc284"
   },
   "source": [
    "- Below is a utility function that formats the model input by applying the Alpaca prompt style similar to chapter 7 ([../01_main-chapter-code/ch07.ipynb](../01_main-chapter-code/ch07.ipynb)):"
   ]
  },
  {
   "cell_type": "code",
   "execution_count": 6,
   "id": "4564d55c-1c5d-46a6-b5e8-46ab568ad627",
   "metadata": {
    "id": "4564d55c-1c5d-46a6-b5e8-46ab568ad627"
   },
   "outputs": [],
   "source": [
    "def format_input(entry):\n",
    "    instruction_text = (\n",
    "        f\"Below is an instruction that describes a task. \"\n",
    "        f\"Write a response that appropriately completes the request.\"\n",
    "        f\"\\n\\n### Instruction:\\n{entry['instruction']}\"\n",
    "    )\n",
    "\n",
    "    input_text = f\"\\n\\n### Input:\\n{entry['input']}\" if entry[\"input\"] else \"\"\n",
    "\n",
    "    return instruction_text + input_text"
   ]
  },
  {
   "cell_type": "code",
   "execution_count": 7,
   "id": "3f38b49f-63fd-48c5-bde8-a4717b7923ea",
   "metadata": {
    "colab": {
     "base_uri": "https://localhost:8080/"
    },
    "id": "3f38b49f-63fd-48c5-bde8-a4717b7923ea",
    "outputId": "9ad07c59-05b3-42ae-c5bc-68780aaf6780"
   },
   "outputs": [
    {
     "name": "stdout",
     "output_type": "stream",
     "text": [
      "Below is an instruction that describes a task. Write a response that appropriately completes the request.\n",
      "\n",
      "### Instruction:\n",
      "Identify the correct spelling of the following word.\n",
      "\n",
      "### Input:\n",
      "Ocassion\n"
     ]
    }
   ],
   "source": [
    "model_input = format_input(data[50])\n",
    "print(model_input)"
   ]
  },
  {
   "cell_type": "markdown",
   "id": "7dd9e4c9-88a3-463a-8c16-c60ed7e6b51e",
   "metadata": {
    "id": "7dd9e4c9-88a3-463a-8c16-c60ed7e6b51e"
   },
   "source": [
    "- Similarly, we can format the chosen and rejected responses using the Alpaca prompt style:"
   ]
  },
  {
   "cell_type": "code",
   "execution_count": 8,
   "id": "8ad5831a-e936-44e5-a5cf-02953fe7d848",
   "metadata": {
    "colab": {
     "base_uri": "https://localhost:8080/"
    },
    "id": "8ad5831a-e936-44e5-a5cf-02953fe7d848",
    "outputId": "2c0a0cbf-c13d-43cf-fcc1-a4585c21e66f"
   },
   "outputs": [
    {
     "name": "stdout",
     "output_type": "stream",
     "text": [
      "### Response:\n",
      "The correct spelling is 'Occasion.'\n"
     ]
    }
   ],
   "source": [
    "desired_response = f\"### Response:\\n{data[50]['chosen']}\"\n",
    "print(desired_response)"
   ]
  },
  {
   "cell_type": "code",
   "execution_count": 9,
   "id": "fc0991f6-fef7-48ab-8dee-fbd2863f784c",
   "metadata": {
    "colab": {
     "base_uri": "https://localhost:8080/"
    },
    "id": "fc0991f6-fef7-48ab-8dee-fbd2863f784c",
    "outputId": "cd85406c-3470-48f8-9792-63f91affd50a"
   },
   "outputs": [
    {
     "name": "stdout",
     "output_type": "stream",
     "text": [
      "### Response:\n",
      "The correct spelling is obviously 'Occasion.'\n"
     ]
    }
   ],
   "source": [
    "possible_response = f\"### Response:\\n{data[50]['rejected']}\"\n",
    "print(possible_response)"
   ]
  },
  {
   "cell_type": "markdown",
   "id": "6G3j2Q987t_g",
   "metadata": {
    "id": "6G3j2Q987t_g"
   },
   "source": [
    "&nbsp;\n",
    "## 2.2) Creating training, validation, and test splits"
   ]
  },
  {
   "cell_type": "markdown",
   "id": "53ce2b1e-32d7-414c-8e6b-01f21a2488c2",
   "metadata": {
    "id": "53ce2b1e-32d7-414c-8e6b-01f21a2488c2"
   },
   "source": [
    "- Next, we divide the dataset into 3 subsets, 85% training data, 5% validation data, and 10% test data:"
   ]
  },
  {
   "cell_type": "code",
   "execution_count": 10,
   "id": "36c7b919-8531-4e33-aebf-aaf8e6dbcfbd",
   "metadata": {
    "id": "36c7b919-8531-4e33-aebf-aaf8e6dbcfbd"
   },
   "outputs": [],
   "source": [
    "train_portion = int(len(data) * 0.85)  # 85% for training\n",
    "test_portion = int(len(data) * 0.1)    # 10% for testing\n",
    "val_portion = len(data) - train_portion - test_portion  # Remaining 5% for validation\n",
    "\n",
    "train_data = data[:train_portion]\n",
    "test_data = data[train_portion:train_portion + test_portion]\n",
    "val_data = data[train_portion + test_portion:]"
   ]
  },
  {
   "cell_type": "code",
   "execution_count": 11,
   "id": "831a6c1b-119b-4622-9862-87f1db36e066",
   "metadata": {
    "colab": {
     "base_uri": "https://localhost:8080/"
    },
    "id": "831a6c1b-119b-4622-9862-87f1db36e066",
    "outputId": "8e017483-1a75-4336-9540-ac6a69104e27"
   },
   "outputs": [
    {
     "name": "stdout",
     "output_type": "stream",
     "text": [
      "Training set length: 935\n",
      "Validation set length: 55\n",
      "Test set length: 110\n"
     ]
    }
   ],
   "source": [
    "print(\"Training set length:\", len(train_data))\n",
    "print(\"Validation set length:\", len(val_data))\n",
    "print(\"Test set length:\", len(test_data))"
   ]
  },
  {
   "cell_type": "markdown",
   "id": "c07d09f7-66af-49ed-8b9e-484f46e6a68d",
   "metadata": {
    "id": "c07d09f7-66af-49ed-8b9e-484f46e6a68d"
   },
   "source": [
    "&nbsp;\n",
    "## 2.3) Developing a `PreferenceDataset` class and batch processing function"
   ]
  },
  {
   "cell_type": "markdown",
   "id": "86101174-00c8-485d-8273-d086d5311926",
   "metadata": {
    "id": "86101174-00c8-485d-8273-d086d5311926"
   },
   "source": [
    "- In this section, we rewrite the `InstructionDataset` class from chapter 7 ([../01_main-chapter-code/ch07.ipynb](../01_main-chapter-code/ch07.ipynb)) for DPO\n",
    "- This means that instead of focusing on single output sequences (responses), we modify the dataset class to return pairs of responses where one is preferred (\"chosen\") over the other (\"rejected\")\n",
    "- Overall, the `PreferenceDataset` is almost identical to the `InstructionDataset` used in chapter 7:"
   ]
  },
  {
   "cell_type": "code",
   "execution_count": 12,
   "id": "db08ad74-6dd4-4e40-b1e5-bc5f037d3d27",
   "metadata": {
    "id": "db08ad74-6dd4-4e40-b1e5-bc5f037d3d27"
   },
   "outputs": [],
   "source": [
    "import torch\n",
    "from torch.utils.data import Dataset\n",
    "\n",
    "\n",
    "class PreferenceDataset(Dataset):\n",
    "    def __init__(self, data, tokenizer):\n",
    "        self.data = data\n",
    "\n",
    "        # Pre-tokenize texts\n",
    "        self.encoded_texts = []\n",
    "        for entry in data:\n",
    "            prompt = format_input(entry)\n",
    "            rejected_response = entry[\"rejected\"]\n",
    "            chosen_response = entry[\"chosen\"]\n",
    "\n",
    "            prompt_tokens = tokenizer.encode(prompt)\n",
    "            chosen_full_text = f\"{prompt}\\n\\n### Response:\\n{chosen_response}\"\n",
    "            rejected_full_text = f\"{prompt}\\n\\n### Response:\\n{rejected_response}\"\n",
    "            chosen_full_tokens = tokenizer.encode(chosen_full_text)\n",
    "            rejected_full_tokens = tokenizer.encode(rejected_full_text)\n",
    "\n",
    "            self.encoded_texts.append({\n",
    "                \"prompt\": prompt_tokens,\n",
    "                \"chosen\": chosen_full_tokens,\n",
    "                \"rejected\": rejected_full_tokens,\n",
    "            })\n",
    "\n",
    "    def __getitem__(self, index):\n",
    "        return self.encoded_texts[index]\n",
    "\n",
    "    def __len__(self):\n",
    "        return len(self.data)\n"
   ]
  },
  {
   "cell_type": "markdown",
   "id": "2325d183-75b9-400a-80ac-0b8d2f526561",
   "metadata": {
    "id": "2325d183-75b9-400a-80ac-0b8d2f526561"
   },
   "source": [
    "- Along with an updated `PreferenceDataset` class, we also need an updated batch collation function that we use to pad the sequences in each batch to an equal length so that we can assemble them in batches\n",
    "- I added comments to the code below to illustrate the process; however, it might be easiest to understand how it works by looking at the example inputs and outputs further below:"
   ]
  },
  {
   "cell_type": "code",
   "execution_count": 13,
   "id": "8d3a43a6-7704-4bff-9bbc-a38632374f30",
   "metadata": {
    "id": "8d3a43a6-7704-4bff-9bbc-a38632374f30"
   },
   "outputs": [],
   "source": [
    "def custom_collate_fn(\n",
    "    batch,\n",
    "    pad_token_id=50256,\n",
    "    allowed_max_length=None,\n",
    "    mask_prompt_tokens=True,\n",
    "    device=\"cpu\"\n",
    "):\n",
    "    # Initialize lists to hold batch data\n",
    "    batch_data = {\n",
    "        \"prompt\": [],\n",
    "        \"chosen\": [],\n",
    "        \"rejected\": [],\n",
    "        \"rejected_mask\": [],\n",
    "        \"chosen_mask\": []\n",
    "\n",
    "    }\n",
    "\n",
    "    # Determine the longest sequence to set a common padding length\n",
    "    max_length_common = 0\n",
    "    if batch:\n",
    "        for key in [\"chosen\", \"rejected\"]:\n",
    "            current_max = max(len(item[key])+1 for item in batch)\n",
    "            max_length_common = max(max_length_common, current_max)\n",
    "\n",
    "    # Process each item in the batch\n",
    "    for item in batch:\n",
    "        prompt = torch.tensor(item[\"prompt\"])\n",
    "        batch_data[\"prompt\"].append(prompt)\n",
    "\n",
    "        for key in [\"chosen\", \"rejected\"]:\n",
    "            # Adjust padding according to the common maximum length\n",
    "            sequence = item[key]\n",
    "            padded = sequence + [pad_token_id] * (max_length_common - len(sequence))\n",
    "            mask = torch.ones(len(padded)).bool()\n",
    "\n",
    "            # Set mask for all padding tokens to False\n",
    "            mask[len(sequence):] = False\n",
    "\n",
    "            # Set mask for all input tokens to False\n",
    "            # +2 sets the 2 newline (\"\\n\") tokens before \"### Response\" to False\n",
    "            if mask_prompt_tokens:\n",
    "                mask[:prompt.shape[0]+2] = False\n",
    "\n",
    "            batch_data[key].append(torch.tensor(padded))\n",
    "            batch_data[f\"{key}_mask\"].append(mask)\n",
    "\n",
    "    # Final processing\n",
    "    for key in [\"chosen\", \"rejected\", \"chosen_mask\", \"rejected_mask\"]:\n",
    "        # Stack all sequences into a tensor for the given key\n",
    "        tensor_stack = torch.stack(batch_data[key])\n",
    "\n",
    "        # Optionally truncate to maximum sequence length\n",
    "        if allowed_max_length is not None:\n",
    "            tensor_stack = tensor_stack[:, :allowed_max_length]\n",
    "\n",
    "        # Move to the specified device\n",
    "        batch_data[key] = tensor_stack.to(device)\n",
    "\n",
    "    return batch_data"
   ]
  },
  {
   "cell_type": "markdown",
   "id": "76f3744b-9bb0-4f1e-b66b-cff35ad8fd9f",
   "metadata": {
    "id": "76f3744b-9bb0-4f1e-b66b-cff35ad8fd9f"
   },
   "source": [
    "- Before we start using the custom collate function, let's make version of it with some of its function arguments prefilled:"
   ]
  },
  {
   "cell_type": "code",
   "execution_count": 14,
   "id": "d3cc137c-7ed7-4758-a518-cc4071b2817a",
   "metadata": {
    "colab": {
     "base_uri": "https://localhost:8080/"
    },
    "id": "d3cc137c-7ed7-4758-a518-cc4071b2817a",
    "outputId": "598e9def-9768-441a-f886-01f6ba6e250b"
   },
   "outputs": [
    {
     "name": "stdout",
     "output_type": "stream",
     "text": [
      "Device: cuda\n"
     ]
    }
   ],
   "source": [
    "from functools import partial\n",
    "\n",
    "device = torch.device(\"cuda\" if torch.cuda.is_available() else \"cpu\")\n",
    "print(\"Device:\", device)\n",
    "\n",
    "customized_collate_fn = partial(\n",
    "    custom_collate_fn,\n",
    "    device=device,            # Put the data directly on a GPU if available\n",
    "    mask_prompt_tokens=True,  # This is optional\n",
    "    allowed_max_length=1024   # The supported context length of the model\n",
    ")"
   ]
  },
  {
   "cell_type": "markdown",
   "id": "5d29e996-e267-4348-bc1d-4ac6b725cf6a",
   "metadata": {
    "id": "5d29e996-e267-4348-bc1d-4ac6b725cf6a"
   },
   "source": [
    "- Now, let's see the `customized_collate_fn` in action and apply it to some sample data from our preference dataset; for this, we take the first two entries:"
   ]
  },
  {
   "cell_type": "code",
   "execution_count": 15,
   "id": "1171057d-2a0f-48ff-bad6-4917a072f0f5",
   "metadata": {
    "colab": {
     "base_uri": "https://localhost:8080/"
    },
    "id": "1171057d-2a0f-48ff-bad6-4917a072f0f5",
    "outputId": "3db3eee8-db29-4ff6-8078-6577a05d953a"
   },
   "outputs": [
    {
     "name": "stdout",
     "output_type": "stream",
     "text": [
      "\n",
      "{'instruction': 'Evaluate the following phrase by transforming it into the '\n",
      "                'spelling given.',\n",
      " 'input': 'freind --> friend',\n",
      " 'output': 'The spelling of the given phrase \"freind\" is incorrect, the '\n",
      "           'correct spelling is \"friend\".',\n",
      " 'rejected': 'The spelling of the given phrase \"freind\" is flat out wrong, get '\n",
      "             'it together, the correct spelling is \"friend\".',\n",
      " 'chosen': 'The spelling of the given phrase \"freind\" is incorrect, the '\n",
      "           'correct spelling is \"friend\".'}\n",
      "\n",
      "{'instruction': 'Edit the following sentence for grammar.',\n",
      " 'input': 'He go to the park every day.',\n",
      " 'output': 'He goes to the park every day.',\n",
      " 'rejected': 'He goes to the stupid park every single day.',\n",
      " 'chosen': 'He goes to the park every day.'}\n"
     ]
    }
   ],
   "source": [
    "example_data = data[:2]\n",
    "\n",
    "for i in example_data:\n",
    "    print()\n",
    "    pprint.pp(i)"
   ]
  },
  {
   "cell_type": "markdown",
   "id": "8f1436cc-fbe5-4581-89d8-1992b5f04042",
   "metadata": {
    "id": "8f1436cc-fbe5-4581-89d8-1992b5f04042"
   },
   "source": [
    "- Next, let's instantiate an `example_dataset` and use a PyTorch `DataLoader` to create an `example_dataloader` that mimics the data loader we will use for the model training later:"
   ]
  },
  {
   "cell_type": "code",
   "execution_count": 16,
   "id": "db327575-c34b-4fea-b3c7-e30569c9be78",
   "metadata": {
    "id": "db327575-c34b-4fea-b3c7-e30569c9be78"
   },
   "outputs": [],
   "source": [
    "import tiktoken\n",
    "from torch.utils.data import DataLoader\n",
    "\n",
    "\n",
    "tokenizer = tiktoken.get_encoding(\"gpt2\")\n",
    "\n",
    "example_dataset = PreferenceDataset(example_data, tokenizer)\n",
    "\n",
    "example_dataloader = DataLoader(\n",
    "    example_dataset,\n",
    "    batch_size=2,\n",
    "    collate_fn=customized_collate_fn,\n",
    "    shuffle=False\n",
    ")"
   ]
  },
  {
   "cell_type": "markdown",
   "id": "43a446b7-7037-4d9a-9f14-b4ee0f6f37af",
   "metadata": {
    "id": "43a446b7-7037-4d9a-9f14-b4ee0f6f37af"
   },
   "source": [
    "- The dataset has the following keys:"
   ]
  },
  {
   "cell_type": "code",
   "execution_count": 17,
   "id": "87ed4cf9-d70a-4bc7-b676-67e76ed3ee10",
   "metadata": {
    "colab": {
     "base_uri": "https://localhost:8080/"
    },
    "id": "87ed4cf9-d70a-4bc7-b676-67e76ed3ee10",
    "outputId": "fa724d65-b0e1-4239-8090-9263135ad199"
   },
   "outputs": [
    {
     "name": "stdout",
     "output_type": "stream",
     "text": [
      "batch.keys: dict_keys(['prompt', 'chosen', 'rejected', 'rejected_mask', 'chosen_mask'])\n"
     ]
    }
   ],
   "source": [
    "for batch in example_dataloader:\n",
    "    break\n",
    "\n",
    "print(\"batch.keys:\", batch.keys())"
   ]
  },
  {
   "cell_type": "markdown",
   "id": "5bda3193-8c68-478c-98d8-0d9d880e7077",
   "metadata": {
    "id": "5bda3193-8c68-478c-98d8-0d9d880e7077"
   },
   "source": [
    "- The prompts are a list of tensors, where each tensor contains the token IDs for a given example; since we selected a batch size of 2, we have two lists of token ID tensors here:"
   ]
  },
  {
   "cell_type": "code",
   "execution_count": 18,
   "id": "468995ce-2906-498f-ac99-0a3f80d13d12",
   "metadata": {
    "colab": {
     "base_uri": "https://localhost:8080/"
    },
    "id": "468995ce-2906-498f-ac99-0a3f80d13d12",
    "outputId": "7f3df961-fcb5-4e49-9b0c-c99447c67cc1"
   },
   "outputs": [
    {
     "data": {
      "text/plain": [
       "[tensor([21106,   318,   281, 12064,   326,  8477,   257,  4876,    13, 19430,\n",
       "           257,  2882,   326, 20431, 32543,   262,  2581,    13,   198,   198,\n",
       "         21017, 46486,    25,   198,    36,  2100,  4985,   262,  1708,  9546,\n",
       "           416, 25449,   340,   656,   262, 24993,  1813,    13,   198,   198,\n",
       "         21017, 23412,    25,   198, 19503,   521, 14610,  1545]),\n",
       " tensor([21106,   318,   281, 12064,   326,  8477,   257,  4876,    13, 19430,\n",
       "           257,  2882,   326, 20431, 32543,   262,  2581,    13,   198,   198,\n",
       "         21017, 46486,    25,   198, 18378,   262,  1708,  6827,   329, 23491,\n",
       "            13,   198,   198, 21017, 23412,    25,   198,  1544,   467,   284,\n",
       "           262,  3952,   790,  1110,    13])]"
      ]
     },
     "execution_count": 18,
     "metadata": {},
     "output_type": "execute_result"
    }
   ],
   "source": [
    "batch[\"prompt\"]"
   ]
  },
  {
   "cell_type": "markdown",
   "id": "89cadebe-2516-4ae0-a71f-a8a623f2e1da",
   "metadata": {
    "id": "89cadebe-2516-4ae0-a71f-a8a623f2e1da"
   },
   "source": [
    "- We don't really need the responses for training; what we need to feed to the model during training are the `\"chosen\"` and `\"rejected\"` entries\n",
    "- The  `\"chosen\"` and `\"rejected\"` response entries are padded so that we can stack them as tensors; similar to the prompts, these response texts are encoded into token IDs:"
   ]
  },
  {
   "cell_type": "code",
   "execution_count": 19,
   "id": "e8f49c56-3989-4fe9-81ac-6bb3cce1a5b8",
   "metadata": {
    "colab": {
     "base_uri": "https://localhost:8080/"
    },
    "id": "e8f49c56-3989-4fe9-81ac-6bb3cce1a5b8",
    "outputId": "ccc0bd06-6e85-4ee9-893b-d985f26a835d"
   },
   "outputs": [
    {
     "data": {
      "text/plain": [
       "tensor([[21106,   318,   281, 12064,   326,  8477,   257,  4876,    13, 19430,\n",
       "           257,  2882,   326, 20431, 32543,   262,  2581,    13,   198,   198,\n",
       "         21017, 46486,    25,   198,    36,  2100,  4985,   262,  1708,  9546,\n",
       "           416, 25449,   340,   656,   262, 24993,  1813,    13,   198,   198,\n",
       "         21017, 23412,    25,   198, 19503,   521, 14610,  1545,   198,   198,\n",
       "         21017, 18261,    25,   198,   464, 24993,   286,   262,  1813,  9546,\n",
       "           366, 19503,   521,     1,   318, 11491,    11,   262,  3376, 24993,\n",
       "           318,   366,  6726,  1911, 50256, 50256, 50256, 50256, 50256, 50256,\n",
       "         50256],\n",
       "        [21106,   318,   281, 12064,   326,  8477,   257,  4876,    13, 19430,\n",
       "           257,  2882,   326, 20431, 32543,   262,  2581,    13,   198,   198,\n",
       "         21017, 46486,    25,   198, 18378,   262,  1708,  6827,   329, 23491,\n",
       "            13,   198,   198, 21017, 23412,    25,   198,  1544,   467,   284,\n",
       "           262,  3952,   790,  1110,    13,   198,   198, 21017, 18261,    25,\n",
       "           198,  1544,  2925,   284,   262,  3952,   790,  1110,    13, 50256,\n",
       "         50256, 50256, 50256, 50256, 50256, 50256, 50256, 50256, 50256, 50256,\n",
       "         50256, 50256, 50256, 50256, 50256, 50256, 50256, 50256, 50256, 50256,\n",
       "         50256]], device='cuda:0')"
      ]
     },
     "execution_count": 19,
     "metadata": {},
     "output_type": "execute_result"
    }
   ],
   "source": [
    "batch[\"chosen\"]"
   ]
  },
  {
   "cell_type": "markdown",
   "id": "35a4cd6d-b2ad-45a6-b00a-ba5b720be4ea",
   "metadata": {
    "id": "35a4cd6d-b2ad-45a6-b00a-ba5b720be4ea"
   },
   "source": [
    "- The token IDs above represent the model inputs, but in this format, they are hard to interpret for us humans\n",
    "- So, let's implement a small utility function to convert them back into text so that we can inspect and interpret them more easily:"
   ]
  },
  {
   "cell_type": "code",
   "execution_count": 20,
   "id": "52ea54ba-32cb-4ecb-b38b-923f42fd4615",
   "metadata": {
    "id": "52ea54ba-32cb-4ecb-b38b-923f42fd4615"
   },
   "outputs": [],
   "source": [
    "def decode_tokens_from_batch(token_ids, tokenizer):\n",
    "    ids_in_python_list = token_ids.flatten().tolist()\n",
    "    return tokenizer.decode(ids_in_python_list)"
   ]
  },
  {
   "cell_type": "markdown",
   "id": "bc9dd0ce-1fd4-419c-833f-ea5a1f8d800d",
   "metadata": {
    "id": "bc9dd0ce-1fd4-419c-833f-ea5a1f8d800d"
   },
   "source": [
    "- Let's apply the `decode_tokens_from_batch` utility function to the first prompt entry in the batch:"
   ]
  },
  {
   "cell_type": "code",
   "execution_count": 21,
   "id": "55ee481e-3e2c-4ff6-b614-8cb18eb16a41",
   "metadata": {
    "colab": {
     "base_uri": "https://localhost:8080/"
    },
    "id": "55ee481e-3e2c-4ff6-b614-8cb18eb16a41",
    "outputId": "17ddec15-a09d-45b5-b1e8-600cd59a9600"
   },
   "outputs": [
    {
     "name": "stdout",
     "output_type": "stream",
     "text": [
      "Below is an instruction that describes a task. Write a response that appropriately completes the request.\n",
      "\n",
      "### Instruction:\n",
      "Evaluate the following phrase by transforming it into the spelling given.\n",
      "\n",
      "### Input:\n",
      "freind --> friend\n"
     ]
    }
   ],
   "source": [
    "text = decode_tokens_from_batch(\n",
    "    token_ids=batch[\"prompt\"][0],  # [0] for the first entry in the batch\n",
    "    tokenizer=tokenizer,\n",
    ")\n",
    "print(text)"
   ]
  },
  {
   "cell_type": "markdown",
   "id": "637b95c4-d5c2-4492-9d19-a45b090eee7e",
   "metadata": {
    "id": "637b95c4-d5c2-4492-9d19-a45b090eee7e"
   },
   "source": [
    "- As we can see above, the prompt was correctly formatted; let's now do the same for the `\"chosen\"` response:"
   ]
  },
  {
   "cell_type": "code",
   "execution_count": 22,
   "id": "33a24f20-5ec3-4a89-b57a-52e997163d07",
   "metadata": {
    "colab": {
     "base_uri": "https://localhost:8080/"
    },
    "id": "33a24f20-5ec3-4a89-b57a-52e997163d07",
    "outputId": "e04366ee-3719-4b07-fcef-6e9dddc06310"
   },
   "outputs": [
    {
     "name": "stdout",
     "output_type": "stream",
     "text": [
      "Below is an instruction that describes a task. Write a response that appropriately completes the request.\n",
      "\n",
      "### Instruction:\n",
      "Evaluate the following phrase by transforming it into the spelling given.\n",
      "\n",
      "### Input:\n",
      "freind --> friend\n",
      "\n",
      "### Response:\n",
      "The spelling of the given phrase \"freind\" is incorrect, the correct spelling is \"friend\".<|endoftext|><|endoftext|><|endoftext|><|endoftext|><|endoftext|><|endoftext|><|endoftext|>\n"
     ]
    }
   ],
   "source": [
    "text = decode_tokens_from_batch(\n",
    "    token_ids=batch[\"chosen\"][0],\n",
    "    tokenizer=tokenizer,\n",
    ")\n",
    "print(text)"
   ]
  },
  {
   "cell_type": "markdown",
   "id": "ac9fbdbd-1cff-401f-8e6c-cd98c134c0f2",
   "metadata": {
    "id": "ac9fbdbd-1cff-401f-8e6c-cd98c134c0f2"
   },
   "source": [
    "- As we can see above, similar to instruction finetuning, the response that is passed to the model during training also contains the input prompt\n",
    "- Also note that we included `<|endoftext|>` tokens as padding tokens, which are necessary so that we can extend the responses to a similar length to stack them as a batch\n",
    "- Don't worry; the `<|endoftext|>` tokens will be ignored in the loss later so that they won't affect the training outcome\n",
    "- Let's now also inspect the corresponding rejected response:"
   ]
  },
  {
   "cell_type": "code",
   "execution_count": 23,
   "id": "db382be5-c727-4299-8597-c05424ba9308",
   "metadata": {
    "colab": {
     "base_uri": "https://localhost:8080/"
    },
    "id": "db382be5-c727-4299-8597-c05424ba9308",
    "outputId": "edbd8c4a-0528-4361-aeba-9b3c3bbde33b"
   },
   "outputs": [
    {
     "name": "stdout",
     "output_type": "stream",
     "text": [
      "Below is an instruction that describes a task. Write a response that appropriately completes the request.\n",
      "\n",
      "### Instruction:\n",
      "Evaluate the following phrase by transforming it into the spelling given.\n",
      "\n",
      "### Input:\n",
      "freind --> friend\n",
      "\n",
      "### Response:\n",
      "The spelling of the given phrase \"freind\" is flat out wrong, get it together, the correct spelling is \"friend\".<|endoftext|>\n"
     ]
    }
   ],
   "source": [
    "text = decode_tokens_from_batch(\n",
    "    token_ids=batch[\"rejected\"][0],\n",
    "    tokenizer=tokenizer,\n",
    ")\n",
    "print(text)"
   ]
  },
  {
   "cell_type": "markdown",
   "id": "715dc968-aa64-4388-b577-7c295831bdcf",
   "metadata": {
    "id": "715dc968-aa64-4388-b577-7c295831bdcf"
   },
   "source": [
    "- In this case, as we can see above, the rejected response is a more impolite version of the chosen response (we don't want the model to generate impolite responses)\n",
    "- Lastly, let's talk about the data masks: if you took a closer look at our custom collate function we implemented above, we created a `\"chosen_mask\"` and a `\"rejected_mask\"` for each dataset entry\n",
    "- The masks have the same shape as the response entries, as shown below for the `\"chosen\"` entry:"
   ]
  },
  {
   "cell_type": "code",
   "execution_count": 24,
   "id": "5c324eab-cf1d-4071-b3ba-797d8ec4d1da",
   "metadata": {
    "colab": {
     "base_uri": "https://localhost:8080/"
    },
    "id": "5c324eab-cf1d-4071-b3ba-797d8ec4d1da",
    "outputId": "742a5742-1bc0-4f74-9eb9-cbf81f936ecb"
   },
   "outputs": [
    {
     "name": "stdout",
     "output_type": "stream",
     "text": [
      "chosen inputs: torch.Size([81])\n",
      "chosen mask:   torch.Size([81])\n"
     ]
    }
   ],
   "source": [
    "print(\"chosen inputs:\", batch[\"chosen\"][0].shape)\n",
    "print(\"chosen mask:  \", batch[\"chosen_mask\"][0].shape)"
   ]
  },
  {
   "cell_type": "markdown",
   "id": "880e95f7-cfc3-4f5f-be5e-c279fba5f674",
   "metadata": {
    "id": "880e95f7-cfc3-4f5f-be5e-c279fba5f674"
   },
   "source": [
    "- The contents of these masks are boolean (`True` and `False`) values:"
   ]
  },
  {
   "cell_type": "code",
   "execution_count": 25,
   "id": "da75b550-5da4-4292-9a7e-a05b842bdcb7",
   "metadata": {
    "colab": {
     "base_uri": "https://localhost:8080/"
    },
    "id": "da75b550-5da4-4292-9a7e-a05b842bdcb7",
    "outputId": "e5f012c3-33ba-4e6b-aa55-3e331865218f"
   },
   "outputs": [
    {
     "data": {
      "text/plain": [
       "tensor([False, False, False, False, False, False, False, False, False, False,\n",
       "        False, False, False, False, False, False, False, False, False, False,\n",
       "        False, False, False, False, False, False, False, False, False, False,\n",
       "        False, False, False, False, False, False, False, False, False, False,\n",
       "        False, False, False, False, False, False, False, False, False, False,\n",
       "         True,  True,  True,  True,  True,  True,  True,  True,  True,  True,\n",
       "         True,  True,  True,  True,  True,  True,  True,  True,  True,  True,\n",
       "         True,  True,  True,  True, False, False, False, False, False, False,\n",
       "        False], device='cuda:0')"
      ]
     },
     "execution_count": 25,
     "metadata": {},
     "output_type": "execute_result"
    }
   ],
   "source": [
    "batch[\"chosen_mask\"][0]"
   ]
  },
  {
   "cell_type": "markdown",
   "id": "0e67b862-4430-4c99-9157-90955dde29b6",
   "metadata": {
    "id": "0e67b862-4430-4c99-9157-90955dde29b6"
   },
   "source": [
    "- The `True` values denote token IDs that correspond to the actual response\n",
    "- the `False` tokens correspond to token IDs that correspond to either prompt tokens (if we set `mask_prompt_tokens=True` in the `customized_collate_fn` function, which we previously did) or padding tokens\n",
    "- Hence, we can use the mask as a selection mask to select only the token IDs that correspond to the response, that is, stripping all prompt and padding tokens, as we can see below:"
   ]
  },
  {
   "cell_type": "code",
   "execution_count": 26,
   "id": "1114c6fe-524b-401c-b9fe-02260e6f0541",
   "metadata": {
    "colab": {
     "base_uri": "https://localhost:8080/"
    },
    "id": "1114c6fe-524b-401c-b9fe-02260e6f0541",
    "outputId": "6d99af1d-940a-4012-c5d9-21d463a66e40"
   },
   "outputs": [
    {
     "name": "stdout",
     "output_type": "stream",
     "text": [
      "### Response:\n",
      "The spelling of the given phrase \"freind\" is incorrect, the correct spelling is \"friend\".\n"
     ]
    }
   ],
   "source": [
    "text = decode_tokens_from_batch(\n",
    "    token_ids=batch[\"chosen\"][0][batch[\"chosen_mask\"][0]],\n",
    "    tokenizer=tokenizer,\n",
    ")\n",
    "print(text)"
   ]
  },
  {
   "cell_type": "code",
   "execution_count": 27,
   "id": "a89f83a4-d16e-40d2-ba43-bd410affd967",
   "metadata": {
    "colab": {
     "base_uri": "https://localhost:8080/"
    },
    "id": "a89f83a4-d16e-40d2-ba43-bd410affd967",
    "outputId": "1d439c7e-c079-4594-d02a-fa83a3cb275d"
   },
   "outputs": [
    {
     "name": "stdout",
     "output_type": "stream",
     "text": [
      "### Response:\n",
      "The spelling of the given phrase \"freind\" is flat out wrong, get it together, the correct spelling is \"friend\".\n"
     ]
    }
   ],
   "source": [
    "text = decode_tokens_from_batch(\n",
    "    token_ids=batch[\"rejected\"][0][batch[\"rejected_mask\"][0]],\n",
    "    tokenizer=tokenizer,\n",
    ")\n",
    "print(text)"
   ]
  },
  {
   "cell_type": "markdown",
   "id": "e525287f-137c-4d71-94ae-cfd6db7b057c",
   "metadata": {
    "id": "e525287f-137c-4d71-94ae-cfd6db7b057c"
   },
   "source": [
    "- We will make use of this mask to ignore prompt and padding tokens when computing the DPO loss later"
   ]
  },
  {
   "cell_type": "markdown",
   "id": "jbafhM_R8z5q",
   "metadata": {
    "id": "jbafhM_R8z5q"
   },
   "source": [
    "&nbsp;\n",
    "## 2.4) Creating training, validation, and test set data loaders"
   ]
  },
  {
   "cell_type": "markdown",
   "id": "b3c29eb8-d1b9-4abe-a155-52b3270d759a",
   "metadata": {
    "id": "b3c29eb8-d1b9-4abe-a155-52b3270d759a"
   },
   "source": [
    "- Above, we worked with a small example subsets from the preference dataset for illustration purposes\n",
    "- Let's now create the actual training, validation, and test set data loaders\n",
    "- This process is identical to creating the data loaders in the pretraining and instruction finetuning chapters and thus should be self-explanatory"
   ]
  },
  {
   "cell_type": "code",
   "execution_count": 28,
   "id": "5c0068bf-bda0-4d9e-9f79-2fc4b94cbd1c",
   "metadata": {
    "id": "5c0068bf-bda0-4d9e-9f79-2fc4b94cbd1c"
   },
   "outputs": [],
   "source": [
    "from torch.utils.data import DataLoader\n",
    "\n",
    "\n",
    "num_workers = 0\n",
    "batch_size = 8\n",
    "\n",
    "torch.manual_seed(123)\n",
    "\n",
    "train_dataset = PreferenceDataset(train_data, tokenizer)\n",
    "train_loader = DataLoader(\n",
    "    train_dataset,\n",
    "    batch_size=batch_size,\n",
    "    collate_fn=customized_collate_fn,\n",
    "    shuffle=True,\n",
    "    drop_last=True,\n",
    "    num_workers=num_workers\n",
    ")"
   ]
  },
  {
   "cell_type": "code",
   "execution_count": 29,
   "id": "2f4a257b-6835-4194-abe2-5831d6a44885",
   "metadata": {
    "id": "2f4a257b-6835-4194-abe2-5831d6a44885"
   },
   "outputs": [],
   "source": [
    "val_dataset = PreferenceDataset(val_data, tokenizer)\n",
    "val_loader = DataLoader(\n",
    "    val_dataset,\n",
    "    batch_size=batch_size,\n",
    "    collate_fn=customized_collate_fn,\n",
    "    shuffle=False,\n",
    "    drop_last=False,\n",
    "    num_workers=num_workers\n",
    ")\n",
    "\n",
    "test_dataset = PreferenceDataset(test_data, tokenizer)\n",
    "test_loader = DataLoader(\n",
    "    test_dataset,\n",
    "    batch_size=batch_size,\n",
    "    collate_fn=customized_collate_fn,\n",
    "    shuffle=False,\n",
    "    drop_last=False,\n",
    "    num_workers=num_workers\n",
    ")"
   ]
  },
  {
   "cell_type": "markdown",
   "id": "1fe1ba19-a6d5-4a77-8283-7a17d7ec06e2",
   "metadata": {
    "id": "1fe1ba19-a6d5-4a77-8283-7a17d7ec06e2"
   },
   "source": [
    "- Let's iterate through the data loader and take a look at the dataset shapes:"
   ]
  },
  {
   "cell_type": "code",
   "execution_count": 30,
   "id": "80d61f15-facb-4eb8-a9be-6427887d24b2",
   "metadata": {
    "colab": {
     "base_uri": "https://localhost:8080/"
    },
    "id": "80d61f15-facb-4eb8-a9be-6427887d24b2",
    "outputId": "dacd3bdf-f069-4b36-da2c-d6c1c6cc5405"
   },
   "outputs": [
    {
     "name": "stdout",
     "output_type": "stream",
     "text": [
      "Train loader:\n",
      "torch.Size([8, 77]) torch.Size([8, 77])\n",
      "torch.Size([8, 81]) torch.Size([8, 81])\n",
      "torch.Size([8, 94]) torch.Size([8, 94])\n",
      "torch.Size([8, 75]) torch.Size([8, 75])\n",
      "torch.Size([8, 75]) torch.Size([8, 75])\n",
      "torch.Size([8, 76]) torch.Size([8, 76])\n",
      "torch.Size([8, 99]) torch.Size([8, 99])\n",
      "torch.Size([8, 71]) torch.Size([8, 71])\n",
      "torch.Size([8, 67]) torch.Size([8, 67])\n",
      "torch.Size([8, 88]) torch.Size([8, 88])\n",
      "torch.Size([8, 65]) torch.Size([8, 65])\n",
      "torch.Size([8, 79]) torch.Size([8, 79])\n",
      "torch.Size([8, 80]) torch.Size([8, 80])\n",
      "torch.Size([8, 97]) torch.Size([8, 97])\n",
      "torch.Size([8, 71]) torch.Size([8, 71])\n",
      "torch.Size([8, 89]) torch.Size([8, 89])\n",
      "torch.Size([8, 75]) torch.Size([8, 75])\n",
      "torch.Size([8, 69]) torch.Size([8, 69])\n",
      "torch.Size([8, 84]) torch.Size([8, 84])\n",
      "torch.Size([8, 79]) torch.Size([8, 79])\n",
      "torch.Size([8, 101]) torch.Size([8, 101])\n",
      "torch.Size([8, 87]) torch.Size([8, 87])\n",
      "torch.Size([8, 73]) torch.Size([8, 73])\n",
      "torch.Size([8, 69]) torch.Size([8, 69])\n",
      "torch.Size([8, 80]) torch.Size([8, 80])\n",
      "torch.Size([8, 68]) torch.Size([8, 68])\n",
      "torch.Size([8, 73]) torch.Size([8, 73])\n",
      "torch.Size([8, 71]) torch.Size([8, 71])\n",
      "torch.Size([8, 91]) torch.Size([8, 91])\n",
      "torch.Size([8, 78]) torch.Size([8, 78])\n",
      "torch.Size([8, 78]) torch.Size([8, 78])\n",
      "torch.Size([8, 71]) torch.Size([8, 71])\n",
      "torch.Size([8, 84]) torch.Size([8, 84])\n",
      "torch.Size([8, 92]) torch.Size([8, 92])\n",
      "torch.Size([8, 71]) torch.Size([8, 71])\n",
      "torch.Size([8, 66]) torch.Size([8, 66])\n",
      "torch.Size([8, 73]) torch.Size([8, 73])\n",
      "torch.Size([8, 73]) torch.Size([8, 73])\n",
      "torch.Size([8, 78]) torch.Size([8, 78])\n",
      "torch.Size([8, 66]) torch.Size([8, 66])\n",
      "torch.Size([8, 76]) torch.Size([8, 76])\n",
      "torch.Size([8, 100]) torch.Size([8, 100])\n",
      "torch.Size([8, 77]) torch.Size([8, 77])\n",
      "torch.Size([8, 92]) torch.Size([8, 92])\n",
      "torch.Size([8, 93]) torch.Size([8, 93])\n",
      "torch.Size([8, 115]) torch.Size([8, 115])\n",
      "torch.Size([8, 81]) torch.Size([8, 81])\n",
      "torch.Size([8, 95]) torch.Size([8, 95])\n",
      "torch.Size([8, 81]) torch.Size([8, 81])\n",
      "torch.Size([8, 94]) torch.Size([8, 94])\n",
      "torch.Size([8, 70]) torch.Size([8, 70])\n",
      "torch.Size([8, 89]) torch.Size([8, 89])\n",
      "torch.Size([8, 90]) torch.Size([8, 90])\n",
      "torch.Size([8, 70]) torch.Size([8, 70])\n",
      "torch.Size([8, 85]) torch.Size([8, 85])\n",
      "torch.Size([8, 65]) torch.Size([8, 65])\n",
      "torch.Size([8, 76]) torch.Size([8, 76])\n",
      "torch.Size([8, 72]) torch.Size([8, 72])\n",
      "torch.Size([8, 84]) torch.Size([8, 84])\n",
      "torch.Size([8, 84]) torch.Size([8, 84])\n",
      "torch.Size([8, 65]) torch.Size([8, 65])\n",
      "torch.Size([8, 63]) torch.Size([8, 63])\n",
      "torch.Size([8, 74]) torch.Size([8, 74])\n",
      "torch.Size([8, 79]) torch.Size([8, 79])\n",
      "torch.Size([8, 93]) torch.Size([8, 93])\n",
      "torch.Size([8, 71]) torch.Size([8, 71])\n",
      "torch.Size([8, 99]) torch.Size([8, 99])\n",
      "torch.Size([8, 81]) torch.Size([8, 81])\n",
      "torch.Size([8, 77]) torch.Size([8, 77])\n",
      "torch.Size([8, 74]) torch.Size([8, 74])\n",
      "torch.Size([8, 75]) torch.Size([8, 75])\n",
      "torch.Size([8, 73]) torch.Size([8, 73])\n",
      "torch.Size([8, 87]) torch.Size([8, 87])\n",
      "torch.Size([8, 80]) torch.Size([8, 80])\n",
      "torch.Size([8, 75]) torch.Size([8, 75])\n",
      "torch.Size([8, 81]) torch.Size([8, 81])\n",
      "torch.Size([8, 86]) torch.Size([8, 86])\n",
      "torch.Size([8, 71]) torch.Size([8, 71])\n",
      "torch.Size([8, 63]) torch.Size([8, 63])\n",
      "torch.Size([8, 82]) torch.Size([8, 82])\n",
      "torch.Size([8, 68]) torch.Size([8, 68])\n",
      "torch.Size([8, 76]) torch.Size([8, 76])\n",
      "torch.Size([8, 68]) torch.Size([8, 68])\n",
      "torch.Size([8, 97]) torch.Size([8, 97])\n",
      "torch.Size([8, 72]) torch.Size([8, 72])\n",
      "torch.Size([8, 85]) torch.Size([8, 85])\n",
      "torch.Size([8, 67]) torch.Size([8, 67])\n",
      "torch.Size([8, 85]) torch.Size([8, 85])\n",
      "torch.Size([8, 87]) torch.Size([8, 87])\n",
      "torch.Size([8, 76]) torch.Size([8, 76])\n",
      "torch.Size([8, 74]) torch.Size([8, 74])\n",
      "torch.Size([8, 92]) torch.Size([8, 92])\n",
      "torch.Size([8, 85]) torch.Size([8, 85])\n",
      "torch.Size([8, 72]) torch.Size([8, 72])\n",
      "torch.Size([8, 93]) torch.Size([8, 93])\n",
      "torch.Size([8, 82]) torch.Size([8, 82])\n",
      "torch.Size([8, 76]) torch.Size([8, 76])\n",
      "torch.Size([8, 93]) torch.Size([8, 93])\n",
      "torch.Size([8, 80]) torch.Size([8, 80])\n",
      "torch.Size([8, 87]) torch.Size([8, 87])\n",
      "torch.Size([8, 69]) torch.Size([8, 69])\n",
      "torch.Size([8, 90]) torch.Size([8, 90])\n",
      "torch.Size([8, 99]) torch.Size([8, 99])\n",
      "torch.Size([8, 104]) torch.Size([8, 104])\n",
      "torch.Size([8, 101]) torch.Size([8, 101])\n",
      "torch.Size([8, 98]) torch.Size([8, 98])\n",
      "torch.Size([8, 79]) torch.Size([8, 79])\n",
      "torch.Size([8, 71]) torch.Size([8, 71])\n",
      "torch.Size([8, 76]) torch.Size([8, 76])\n",
      "torch.Size([8, 79]) torch.Size([8, 79])\n",
      "torch.Size([8, 79]) torch.Size([8, 79])\n",
      "torch.Size([8, 67]) torch.Size([8, 67])\n",
      "torch.Size([8, 84]) torch.Size([8, 84])\n",
      "torch.Size([8, 78]) torch.Size([8, 78])\n",
      "torch.Size([8, 85]) torch.Size([8, 85])\n",
      "torch.Size([8, 70]) torch.Size([8, 70])\n"
     ]
    }
   ],
   "source": [
    "print(\"Train loader:\")\n",
    "for batch in train_loader:\n",
    "    print(\n",
    "        batch[\"chosen\"].shape,\n",
    "        batch[\"rejected\"].shape,\n",
    "    )"
   ]
  },
  {
   "cell_type": "markdown",
   "id": "7ff958a6-5e61-49f5-9a97-360aa34e3758",
   "metadata": {
    "id": "7ff958a6-5e61-49f5-9a97-360aa34e3758"
   },
   "source": [
    "- Each row shows the shape of the `\"chosen\"` and `\"rejected\"` entries in each batch\n",
    "- Since we applied padding on a batch-by-batch basis, each row has a different shape\n",
    "- This is for efficiency reasons because it would be inefficient to pad all samples to the longest sample in the whole dataset"
   ]
  },
  {
   "cell_type": "markdown",
   "id": "29cb0543-1142-4374-8825-3384e20c6ac0",
   "metadata": {
    "id": "29cb0543-1142-4374-8825-3384e20c6ac0"
   },
   "source": [
    "&nbsp;\n",
    "# 3) Loading a finetuned LLM for DPO alignment"
   ]
  },
  {
   "cell_type": "markdown",
   "id": "22b08881-b769-4b26-8153-5ec0e8573ed2",
   "metadata": {
    "id": "22b08881-b769-4b26-8153-5ec0e8573ed2"
   },
   "source": [
    "- LLM alignment steps, such as RLHF or DPO, assume that we already have an instruction-finetuned model\n",
    "- This section contains minimal code to load the model that was instruction finetuned and saved in chapter 7 (via [../01_main-chapter-code/ch07.ipynb](../01_main-chapter-code/ch07.ipynb))\n",
    "- Make sure you run the chapter 7 code first to create the instruction-finetuned model before you proceed\n",
    "- The code below will copy the instruction-finetuned model into the current directory:"
   ]
  },
  {
   "cell_type": "code",
   "execution_count": 31,
   "id": "b3c6d82b-63f7-459a-b901-7125ab225e56",
   "metadata": {
    "id": "b3c6d82b-63f7-459a-b901-7125ab225e56"
   },
   "outputs": [],
   "source": [
    "import os\n",
    "from pathlib import Path\n",
    "import shutil\n",
    "\n",
    "\n",
    "finetuned_model_path = Path(\"gpt2-medium355M-sft.pth\")\n",
    "if not finetuned_model_path.exists():\n",
    "\n",
    "    # Try finding the model checkpoint locally:\n",
    "    relative_path = Path(\"..\", \"01_main-chapter-code\", finetuned_model_path)\n",
    "    if relative_path.exists():\n",
    "        shutil.copy(relative_path, \".\")\n",
    "\n",
    "    # If this notebook is run on Google Colab, get it from a Google Drive folder\n",
    "    elif \"COLAB_GPU\" in os.environ or \"COLAB_TPU_ADDR\" in os.environ:\n",
    "        from google.colab import drive\n",
    "        drive.mount(\"/content/drive\")\n",
<<<<<<< HEAD
    "        google_drive_path = \"/content/drive/My Drive/Books/LLMs-From-Scratch/ch07/01_main-chapter-code/gpt2-medium355M-sft__colab.pth\"  # Readers need to adjust this path\n",
=======
    "        google_drive_path = \"/content/drive/My Drive/Books/LLMs-From-Scratch/ch07/colab/gpt2-medium355M-sft.pth\"  # Readers need to adjust this path\n",
>>>>>>> 36b9d5e0
    "        shutil.copy(google_drive_path, \".\")\n",
    "\n",
    "    else:\n",
    "        print(\n",
    "            f\"Could not find '{finetuned_model_path}'.\\n\"\n",
    "            \"Run the `ch07.ipynb` notebook to finetune and save the finetuned model.\"\n",
    "        )"
   ]
  },
  {
   "cell_type": "markdown",
   "id": "71c8585e-4569-4033-84a7-3903d0e8aaf8",
   "metadata": {
    "id": "71c8585e-4569-4033-84a7-3903d0e8aaf8"
   },
   "source": [
    "- Next, we reuse the basic configuration from previous chapters to load the model weights:"
   ]
  },
  {
   "cell_type": "code",
   "execution_count": 32,
   "id": "a8333fee-e7fe-4f8c-9411-8c1db6252d98",
   "metadata": {
    "id": "a8333fee-e7fe-4f8c-9411-8c1db6252d98"
   },
   "outputs": [],
   "source": [
    "from previous_chapters import GPTModel\n",
    "\n",
    "\n",
    "BASE_CONFIG = {\n",
    "    \"vocab_size\": 50257,     # Vocabulary size\n",
    "    \"context_length\": 1024,  # Context length\n",
    "    \"drop_rate\": 0.0,        # Dropout rate\n",
    "    \"qkv_bias\": True         # Query-key-value bias\n",
    "}\n",
    "\n",
    "model_configs = {\n",
    "    \"gpt2-small (124M)\": {\"emb_dim\": 768, \"n_layers\": 12, \"n_heads\": 12},\n",
    "    \"gpt2-medium (355M)\": {\"emb_dim\": 1024, \"n_layers\": 24, \"n_heads\": 16},\n",
    "    \"gpt2-large (774M)\": {\"emb_dim\": 1280, \"n_layers\": 36, \"n_heads\": 20},\n",
    "    \"gpt2-xl (1558M)\": {\"emb_dim\": 1600, \"n_layers\": 48, \"n_heads\": 25},\n",
    "}\n",
    "\n",
    "CHOOSE_MODEL = \"gpt2-medium (355M)\"\n",
    "\n",
    "BASE_CONFIG.update(model_configs[CHOOSE_MODEL])\n",
    "\n",
    "model = GPTModel(BASE_CONFIG)"
   ]
  },
  {
   "cell_type": "code",
   "execution_count": 33,
   "id": "c2821403-605c-4071-a4ff-e23f4c9a11fd",
   "metadata": {
    "id": "c2821403-605c-4071-a4ff-e23f4c9a11fd"
   },
   "outputs": [],
   "source": [
    "model.load_state_dict(\n",
    "    torch.load(\n",
    "        \"gpt2-medium355M-sft.pth\",\n",
    "        map_location=torch.device(\"cpu\"),\n",
    "        weights_only=True\n",
    "    )\n",
    ")\n",
    "model.eval();"
   ]
  },
  {
   "cell_type": "markdown",
   "id": "61863bec-bd42-4194-b994-645bfe2df8be",
   "metadata": {
    "id": "61863bec-bd42-4194-b994-645bfe2df8be"
   },
   "source": [
    "- Before training the loaded model with DPO, let's make sure that the finetuned model was saved and loaded correctly by trying it out on some sample data:"
   ]
  },
  {
   "cell_type": "code",
   "execution_count": 34,
   "id": "4357aec5-0db2-4d73-b37b-539cd8fa80a3",
   "metadata": {
    "id": "4357aec5-0db2-4d73-b37b-539cd8fa80a3"
   },
   "outputs": [],
   "source": [
    "prompt = \"\"\"Below is an instruction that describes a task. Write a response\n",
    "that appropriately completes the request.\n",
    "\n",
    "### Instruction:\n",
    "Convert the active sentence to passive: 'The chef cooks the meal every day.'\n",
    "\"\"\""
   ]
  },
  {
   "cell_type": "code",
   "execution_count": 35,
   "id": "541e7988-38d3-47f6-bd52-9da6564479fa",
   "metadata": {
    "colab": {
     "base_uri": "https://localhost:8080/"
    },
    "id": "541e7988-38d3-47f6-bd52-9da6564479fa",
    "outputId": "278f7ddf-37c2-4c3a-d069-c510ef6f8d7a"
   },
   "outputs": [
    {
     "name": "stdout",
     "output_type": "stream",
     "text": [
      "Below is an instruction that describes a task. Write a response\n",
      "that appropriately completes the request.\n",
      "\n",
      "### Instruction:\n",
      "Convert the active sentence to passive: 'The chef cooks the meal every day.'\n",
      "\n",
      "### Response:\n",
      "The meal is cooked every day by the chef.\n"
     ]
    }
   ],
   "source": [
    "from previous_chapters import (\n",
    "    generate,\n",
    "    text_to_token_ids,\n",
    "    token_ids_to_text\n",
    ")\n",
    "\n",
    "torch.manual_seed(123)\n",
    "\n",
    "token_ids = generate(\n",
    "    model=model,\n",
    "    idx=text_to_token_ids(prompt, tokenizer),\n",
    "    max_new_tokens=35,\n",
    "    context_size=BASE_CONFIG[\"context_length\"],\n",
    "    eos_id=50256\n",
    ")\n",
    "\n",
    "response = token_ids_to_text(token_ids, tokenizer)\n",
    "print(response)"
   ]
  },
  {
   "cell_type": "markdown",
   "id": "be87ed19-fded-4e56-8585-6c7c0367b354",
   "metadata": {
    "id": "be87ed19-fded-4e56-8585-6c7c0367b354"
   },
   "source": [
    "- As we can see above, the model gives a reasonable and correct response\n",
    "- As explained in chapter 7, in practice, we would clean up the response to only return the response text with the prompt and prompt style removed (similar to what you are familiar with from ChatGPT, for example):"
   ]
  },
  {
   "cell_type": "code",
   "execution_count": 36,
   "id": "0c30c4e2-af84-4ab4-95d0-9641e32c1e7f",
   "metadata": {
    "colab": {
     "base_uri": "https://localhost:8080/"
    },
    "id": "0c30c4e2-af84-4ab4-95d0-9641e32c1e7f",
    "outputId": "70192bbe-fdf6-43eb-c673-f573f8c70156"
   },
   "outputs": [
    {
     "name": "stdout",
     "output_type": "stream",
     "text": [
      "The meal is cooked every day by the chef.\n"
     ]
    }
   ],
   "source": [
    "def extract_response(response_text, input_text):\n",
    "    return response_text[len(input_text):].replace(\"### Response:\", \"\").strip()\n",
    "\n",
    "response = extract_response(response, prompt)\n",
    "print(response)"
   ]
  },
  {
   "cell_type": "markdown",
   "id": "80442cb9-83b1-46b8-bad0-7d44297ca52d",
   "metadata": {
    "id": "80442cb9-83b1-46b8-bad0-7d44297ca52d"
   },
   "source": [
    "- Now, we are almost ready to get to the DPO part\n",
    "- As mentioned at the beginning of this notebook, DPO works with two LLMs: a policy model (the LLM that we want to optimize) and a reference model (the original model that we keep unchanged)\n",
    "- Below, we rename the `model` as `policy_model` and instantiate a second instance of the model we refer to as the `reference_model`"
   ]
  },
  {
   "cell_type": "code",
   "execution_count": 37,
   "id": "5d88cc3a-312e-4b29-bc6d-de8354c1eb9f",
   "metadata": {
    "id": "5d88cc3a-312e-4b29-bc6d-de8354c1eb9f"
   },
   "outputs": [],
   "source": [
    "policy_model = model\n",
    "\n",
    "reference_model = GPTModel(BASE_CONFIG)\n",
    "reference_model.load_state_dict(\n",
    "    torch.load(\n",
    "        \"gpt2-medium355M-sft.pth\",\n",
    "        map_location=torch.device(\"cpu\"),\n",
    "        weights_only=True\n",
    "    )\n",
    ")\n",
    "reference_model.eval()\n",
    "\n",
    "policy_model.to(device)\n",
    "reference_model.to(device);"
   ]
  },
  {
   "cell_type": "markdown",
   "id": "9c6c1469-0038-4914-8aa5-15b1f81877cc",
   "metadata": {
    "id": "9c6c1469-0038-4914-8aa5-15b1f81877cc"
   },
   "source": [
    "&nbsp;\n",
    "# 4) Coding the DPO Loss Function"
   ]
  },
  {
   "cell_type": "markdown",
   "id": "75dbe60c-e4ce-413e-beec-22eff0237d11",
   "metadata": {
    "id": "75dbe60c-e4ce-413e-beec-22eff0237d11"
   },
   "source": [
    "- After we took care of the model loading and dataset preparation in the previous sections, we can now get to the fun part and code the DPO loss\n",
    "- Note that the DPO loss code below is based on the method proposed in the [Direct Preference Optimization: Your Language Model is Secretly a Reward Model](https://arxiv.org/abs/2305.18290) paper\n",
    "- For reference, the core DPO equation is shown again below:\n",
    "\n",
    "<img src=\"https://sebastianraschka.com/images/LLMs-from-scratch-images/dpo/3.webp\" width=800px>\n",
    "\n",
    "- In the equation above,\n",
    " - \"expected value\" $\\mathbb{E}$ is statistics jargon and stands for the average or mean value of the random variable (the expression inside the brackets)\n",
    " - The $\\pi_{\\theta}$ variable is the so-called policy (a term borrowed from reinforcement learning) and represents the LLM we want to optimize; $\\pi_{ref}$ is a reference LLM, which is typically the original LLM before optimization (at the beginning of the training, $\\pi_{\\theta}$ and $\\pi_{ref}$ are typically the same)\n",
    " - $\\beta$ is a hyperparameter to control the divergence between the $\\pi_{\\theta}$ and the reference model; increasing $\\beta$ increases the impact of the difference between\n",
    "$\\pi_{\\theta}$ and $\\pi_{ref}$ in terms of their log probabilities on the overall loss function, thereby increasing the divergence between the two models\n",
    "- In code, we can implement the DPO loss as follows:"
   ]
  },
  {
   "cell_type": "code",
   "execution_count": 38,
   "id": "38CsrrwJIZiV",
   "metadata": {
    "id": "38CsrrwJIZiV"
   },
   "outputs": [],
   "source": [
    "import torch.nn.functional as F\n",
    "\n",
    "def compute_dpo_loss(\n",
    "      model_chosen_logprobs,\n",
    "      model_rejected_logprobs,\n",
    "      reference_chosen_logprobs,\n",
    "      reference_rejected_logprobs,\n",
    "      beta=0.1,\n",
    "    ):\n",
    "    \"\"\"Compute the DPO loss for a batch of policy and reference model log probabilities.\n",
    "\n",
    "    Args:\n",
    "        policy_chosen_logprobs: Log probabilities of the policy model for the chosen responses. Shape: (batch_size,)\n",
    "        policy_rejected_logprobs: Log probabilities of the policy model for the rejected responses. Shape: (batch_size,)\n",
    "        reference_chosen_logprobs: Log probabilities of the reference model for the chosen responses. Shape: (batch_size,)\n",
    "        reference_rejected_logprobs: Log probabilities of the reference model for the rejected responses. Shape: (batch_size,)\n",
    "        beta: Temperature parameter for the DPO loss; typically something in the range of 0.1 to 0.5. We ignore the reference model as beta -> 0.\n",
    "        label_smoothing: conservativeness for DPO loss.\n",
    "\n",
    "    Returns:\n",
    "        A tuple of three tensors: (loss, chosen_rewards, rejected_rewards).\n",
    "    \"\"\"\n",
    "\n",
    "    model_logratios = model_chosen_logprobs - model_rejected_logprobs\n",
    "    reference_logratios = reference_chosen_logprobs - reference_rejected_logprobs\n",
    "    logits = model_logratios - reference_logratios\n",
    "\n",
    "    # DPO (Eq. 7 of https://arxiv.org/pdf/2305.18290.pdf)\n",
    "    losses = -F.logsigmoid(beta * logits)\n",
    "\n",
    "    # Optional values to track progress during training\n",
    "    chosen_rewards = (model_chosen_logprobs - reference_chosen_logprobs).detach()\n",
    "    rejected_rewards = (model_rejected_logprobs - reference_rejected_logprobs).detach()\n",
    "\n",
    "    # .mean() to average over the samples in the batch\n",
    "    return losses.mean(), chosen_rewards.mean(), rejected_rewards.mean()"
   ]
  },
  {
   "cell_type": "markdown",
   "id": "693be65b-38fc-4d18-bf53-a260a15436e1",
   "metadata": {
    "id": "693be65b-38fc-4d18-bf53-a260a15436e1"
   },
   "source": [
    "- If you are familiar with logarithms, note that we have the general relationship $\\log\\left(\\frac{a}{b}\\right) = \\log a - \\log b$, which we applied in the code above\n",
    "- Keeping this in mind, let's go through some of the steps (we will calculate the `logprobs` using a separate function later)\n",
    "- Let's start with the lines\n",
    "\n",
    "    ```python\n",
    "    model_logratios = model_chosen_logprobs - model_rejected_logprobs\n",
    "    reference_logratios = reference_chosen_logprobs - reference_rejected_logprobs\n",
    "    ```\n",
    "\n",
    "- These lines above calculate the difference in log probabilities (logits) for the chosen and rejected samples for both the policy model and the reference model (this is due to $\\log\\left(\\frac{a}{b}\\right) = \\log a - \\log b$):\n",
    "\n",
    "$$\\log \\left( \\frac{\\pi_\\theta (y_w \\mid x)}{\\pi_\\theta (y_l \\mid x)} \\right) \\quad \\text{and} \\quad \\log \\left( \\frac{\\pi_{\\text{ref}}(y_w \\mid x)}{\\pi_{\\text{ref}}(y_l \\mid x)} \\right)$$"
   ]
  },
  {
   "cell_type": "markdown",
   "id": "5458d217-e0ad-40a5-925c-507a8fcf5795",
   "metadata": {
    "id": "5458d217-e0ad-40a5-925c-507a8fcf5795"
   },
   "source": [
    "- Next, the code `logits = model_logratios - reference_logratios` computes the difference between the model's log ratios and the reference model's log ratios, i.e., \n",
    "\n",
    "$$\\beta \\log \\left( \\frac{\\pi_\\theta (y_w \\mid x)}{\\pi_{\\text{ref}} (y_w \\mid x)} \\right)\n",
    "- \\beta \\log \\left( \\frac{\\pi_\\theta (y_l \\mid x)}{\\pi_{\\text{ref}} (y_l \\mid x)} \\right)$$\n"
   ]
  },
  {
   "cell_type": "markdown",
   "id": "f18e3e36-f5f1-407f-b662-4c20a0ac0354",
   "metadata": {
    "id": "f18e3e36-f5f1-407f-b662-4c20a0ac0354"
   },
   "source": [
    "- Finally, `losses = -F.logsigmoid(beta * logits)`  calculates the loss using the log-sigmoid function; in the original equation, the term inside the expectation is \n",
    "\n",
    "$$\\log \\sigma \\left( \\beta \\log \\left( \\frac{\\pi_\\theta (y_w \\mid x)}{\\pi_{\\text{ref}} (y_w \\mid x)} \\right)\n",
    "- \\beta \\log \\left( \\frac{\\pi_\\theta (y_l \\mid x)}{\\pi_{\\text{ref}} (y_l \\mid x)} \\right) \\right)$$"
   ]
  },
  {
   "cell_type": "markdown",
   "id": "00a6f92d-7d64-41fe-bcaa-2bddd46027e1",
   "metadata": {
    "id": "00a6f92d-7d64-41fe-bcaa-2bddd46027e1"
   },
   "source": [
    "- Above, we assumed that the log probabilities were already computed; let's now define a `compute_logprobs` function that we can use to compute these log probabilities that were passed into the `compute_dpo_loss` function above, that is, the values $\\pi_\\theta (y_w \\mid x)$, ${\\pi_\\theta (y_l \\mid x)}$, and so forth:"
   ]
  },
  {
   "cell_type": "code",
   "execution_count": 39,
   "id": "71e6507b-d2e2-4469-86b9-f057b08b5df9",
   "metadata": {
    "id": "71e6507b-d2e2-4469-86b9-f057b08b5df9"
   },
   "outputs": [],
   "source": [
    "def compute_logprobs(logits, labels, selection_mask=None):\n",
    "    \"\"\"\n",
    "    Compute log probabilities.\n",
    "\n",
    "    Args:\n",
    "      logits: Tensor of shape (batch_size, num_tokens, vocab_size)\n",
    "      labels: Tensor of shape (batch_size, num_tokens)\n",
    "      selection_mask: Tensor for shape (batch_size, num_tokens)\n",
    "\n",
    "    Returns:\n",
    "      mean_log_prob: Mean log probability excluding padding tokens.\n",
    "    \"\"\"\n",
    "\n",
    "    # Labels are the inputs shifted by one\n",
    "    labels = labels[:, 1:].clone()\n",
    "\n",
    "    # Truncate logits to match the labels num_tokens\n",
    "    logits = logits[:, :-1, :]\n",
    "\n",
    "    log_probs = F.log_softmax(logits, dim=-1)\n",
    "\n",
    "    # Gather the log probabilities for the actual labels\n",
    "    selected_log_probs = torch.gather(\n",
    "        input=log_probs,\n",
    "        dim=-1,\n",
    "        index=labels.unsqueeze(-1)\n",
    "    ).squeeze(-1)\n",
    "\n",
    "    if selection_mask is not None:\n",
    "        mask = selection_mask[:, 1:].clone()\n",
    "\n",
    "        # Apply the mask to filter out padding tokens\n",
    "        selected_log_probs = selected_log_probs * mask\n",
    "\n",
    "        # Calculate the average log probability excluding padding tokens\n",
    "        # This averages over the tokens, so the shape is (batch_size, num_tokens)\n",
    "        avg_log_prob = selected_log_probs.sum(-1) / mask.sum(-1)\n",
    "\n",
    "        return avg_log_prob\n",
    "\n",
    "    else:\n",
    "        return selected_log_probs.mean(-1)"
   ]
  },
  {
   "cell_type": "markdown",
   "id": "cf6a71ac-3fcc-44a4-befc-1c56bbd378d7",
   "metadata": {
    "id": "cf6a71ac-3fcc-44a4-befc-1c56bbd378d7"
   },
   "source": [
    "- Note that this function above might look a bit intimidating at first due to the `torch.gather` function, but it's pretty similar to what happens under the hood in PyTorch's `cross_entropy` function\n",
    "- For example, consider the following example:"
   ]
  },
  {
   "cell_type": "code",
   "execution_count": 40,
   "id": "59873470-464d-4be2-860f-cbb7ac2d80ba",
   "metadata": {
    "colab": {
     "base_uri": "https://localhost:8080/"
    },
    "id": "59873470-464d-4be2-860f-cbb7ac2d80ba",
    "outputId": "8f7b47d4-73fe-4605-c17d-ad6cfd909a9b"
   },
   "outputs": [
    {
     "name": "stdout",
     "output_type": "stream",
     "text": [
      "tensor(1.4185) tensor(1.4185)\n"
     ]
    }
   ],
   "source": [
    "# Sample data\n",
    "logits = torch.tensor(\n",
    "    [[2.0, 1.0, 0.1],\n",
    "     [0.5, 2.5, 0.3]])  # Shape: (2, 3)\n",
    "targets = torch.tensor([0, 2])  # Shape: (2,)\n",
    "\n",
    "\n",
    "# Manual loss using torch.gather\n",
    "log_softmax_logits = F.log_softmax(logits, dim=1)  # Shape: (2, 3)\n",
    "selected_log_probs = torch.gather(\n",
    "    input=log_softmax_logits,\n",
    "    dim=1,\n",
    "    index=targets.unsqueeze(1), # Shape 2, 1\n",
    ").squeeze(1)  # Shape: (2,)\n",
    "manual_loss = -selected_log_probs.mean()  # Averaging over the batch\n",
    "\n",
    "\n",
    "# PyTorch loss\n",
    "cross_entropy_loss = F.cross_entropy(logits, targets)\n",
    "\n",
    "print(manual_loss, cross_entropy_loss)"
   ]
  },
  {
   "cell_type": "markdown",
   "id": "f86d7add-f7ff-4a87-9193-7878c42bf0e7",
   "metadata": {
    "id": "f86d7add-f7ff-4a87-9193-7878c42bf0e7"
   },
   "source": [
    "- So, above, we can see that the two implementations are equivalent, but let's narrow down a bit further to the `torch.gather` mechanics\n",
    "- Consider the following two tensors:"
   ]
  },
  {
   "cell_type": "code",
   "execution_count": 41,
   "id": "508db6ba-cc40-479f-a996-2250cf862388",
   "metadata": {
    "id": "508db6ba-cc40-479f-a996-2250cf862388"
   },
   "outputs": [],
   "source": [
    "t = torch.tensor(\n",
    "  [[1., 2.,],\n",
    "   [3., 4.]]\n",
    ")\n",
    "\n",
    "m = torch.tensor(\n",
    "  [[1, 1],\n",
    "   [0, 1]]\n",
    ")"
   ]
  },
  {
   "cell_type": "markdown",
   "id": "821cbf45-8fbb-47b7-bae8-6c3271e36979",
   "metadata": {
    "id": "821cbf45-8fbb-47b7-bae8-6c3271e36979"
   },
   "source": [
    "- Above, `t` is a tensor we want to select from, and `m` is a mask to specify how we want to select\n",
    " - For instance, since `m` contains `[1, 1]` n the first row, it will select two times the value of `t` in index position `1`, which is the value 2.\n",
    " - The second row of `m`, `[0, 1]`, selects index positions 0 and 1 in the second row or `t`, which are `3.` and `4.`"
   ]
  },
  {
   "cell_type": "code",
   "execution_count": 42,
   "id": "4fdN5q1YPAbM",
   "metadata": {
    "colab": {
     "base_uri": "https://localhost:8080/"
    },
    "id": "4fdN5q1YPAbM",
    "outputId": "e935e8ad-1519-4c4b-dbff-65adae0a15a4"
   },
   "outputs": [
    {
     "data": {
      "text/plain": [
       "tensor([[2., 2.],\n",
       "        [3., 4.]])"
      ]
     },
     "execution_count": 42,
     "metadata": {},
     "output_type": "execute_result"
    }
   ],
   "source": [
    "torch.gather(input=t, dim=-1, index=m)"
   ]
  },
  {
   "cell_type": "markdown",
   "id": "d10eeaf4-f24b-4e79-916a-abedf74fe4a3",
   "metadata": {
    "id": "d10eeaf4-f24b-4e79-916a-abedf74fe4a3"
   },
   "source": [
    "- In other words, `torch.gather` is a selection function\n",
    "- When we computed the loss earlier, we used it to retrieve the log probabilities corresponding to the correct token in the 50,256-token vocabulary\n",
    "- The \"correct\" tokens are the tokens given in the response entry"
   ]
  },
  {
   "cell_type": "markdown",
   "id": "d5d10a43-ee5b-47ed-9d55-ddd96e66cf0b",
   "metadata": {
    "id": "d5d10a43-ee5b-47ed-9d55-ddd96e66cf0b"
   },
   "source": [
    "- Regarding the `compute_logprobs` function above, we use `torch.gather` here because it gives us a bit more control than `cross_entropy`, but is, in essence, a similar idea\n",
    "- The `selection_mask` we use there is to optionally ignore prompt and padding tokens\n",
    "- We can then use the `compute_logprobs` function as follows to compute the inputs for the `compute_dpo_loss` loss function"
   ]
  },
  {
   "cell_type": "code",
   "execution_count": 43,
   "id": "dfa7a4db-eba0-47d8-ad6d-7b5e7676e318",
   "metadata": {
    "id": "dfa7a4db-eba0-47d8-ad6d-7b5e7676e318"
   },
   "outputs": [],
   "source": [
    "def compute_dpo_loss_batch(batch, policy_model, reference_model, beta):\n",
    "    \"\"\"Compute the DPO loss on an input batch\"\"\"\n",
    "\n",
    "    # where policy_model(batch[\"chosen\"]) are the logits\n",
    "    policy_chosen_log_probas = compute_logprobs(\n",
    "        logits=policy_model(batch[\"chosen\"]),\n",
    "        labels=batch[\"chosen\"],\n",
    "        selection_mask=batch[\"chosen_mask\"]\n",
    "    )\n",
    "    policy_rejected_log_probas = compute_logprobs(\n",
    "        logits=policy_model(batch[\"rejected\"]),\n",
    "        labels=batch[\"rejected\"],\n",
    "        selection_mask=batch[\"rejected_mask\"]\n",
    "    )\n",
    "    ref_chosen_log_probas = compute_logprobs(\n",
    "        logits=reference_model(batch[\"chosen\"]),\n",
    "        labels=batch[\"chosen\"],\n",
    "        selection_mask=batch[\"chosen_mask\"]\n",
    "    )\n",
    "    ref_rejected_log_probas = compute_logprobs(\n",
    "        logits=reference_model(batch[\"rejected\"]),\n",
    "        labels=batch[\"rejected\"],\n",
    "        selection_mask=batch[\"rejected_mask\"]\n",
    "    )\n",
    "    loss, chosen_rewards, rejected_rewards = compute_dpo_loss(\n",
    "        model_chosen_logprobs=policy_chosen_log_probas,\n",
    "        model_rejected_logprobs=policy_rejected_log_probas,\n",
    "        reference_chosen_logprobs=ref_chosen_log_probas,\n",
    "        reference_rejected_logprobs=ref_rejected_log_probas,\n",
    "        beta=beta\n",
    "    )\n",
    "    return loss, chosen_rewards, rejected_rewards"
   ]
  },
  {
   "cell_type": "markdown",
   "id": "b28caafb-f378-4332-a142-3e0f9ef67fbb",
   "metadata": {
    "id": "b28caafb-f378-4332-a142-3e0f9ef67fbb"
   },
   "source": [
    "- The above function works for a single batch, for example:"
   ]
  },
  {
   "cell_type": "code",
   "execution_count": 44,
   "id": "dd74fcc4-4280-41e9-9a22-838e85c84ee4",
   "metadata": {
    "colab": {
     "base_uri": "https://localhost:8080/"
    },
    "id": "dd74fcc4-4280-41e9-9a22-838e85c84ee4",
    "outputId": "65a70828-7dd2-4f72-ffec-45aeaf8afad0"
   },
   "outputs": [
    {
     "name": "stdout",
     "output_type": "stream",
     "text": [
      "(tensor(0.6931, device='cuda:0'), tensor(0., device='cuda:0'), tensor(0., device='cuda:0'))\n"
     ]
    }
   ],
   "source": [
    "with torch.no_grad():\n",
    "    loss = compute_dpo_loss_batch(batch, policy_model, reference_model, beta=0.1)\n",
    "print(loss)"
   ]
  },
  {
   "cell_type": "markdown",
   "id": "b17429cd-2a00-41c8-9f16-38b1c9a5179f",
   "metadata": {
    "id": "b17429cd-2a00-41c8-9f16-38b1c9a5179f"
   },
   "source": [
    "- Below, we extend this function to work for a specified `num_batches` in a data loader:"
   ]
  },
  {
   "cell_type": "code",
   "execution_count": 45,
   "id": "682e9ad5-c5de-4d1b-9e93-3918bf5d5302",
   "metadata": {
    "id": "682e9ad5-c5de-4d1b-9e93-3918bf5d5302"
   },
   "outputs": [],
   "source": [
    "def compute_dpo_loss_loader(data_loader, policy_model, reference_model, beta, num_batches=None):\n",
    "    \"\"\"Apply compute_dpo_loss_batch to a whole data loader\"\"\"\n",
    "\n",
    "    total_loss, total_chosen_rewards, total_rejected_rewards = 0., 0., 0.\n",
    "    if len(data_loader) == 0:\n",
    "        return float(\"nan\")\n",
    "\n",
    "    elif num_batches is None:\n",
    "        num_batches = len(data_loader)\n",
    "    else:\n",
    "        # Reduce the number of batches to match the total number of batches in the data loader\n",
    "        # if num_batches exceeds the number of batches in the data loader\n",
    "        num_batches = min(num_batches, len(data_loader))\n",
    "    for i, batch in enumerate(data_loader):\n",
    "        if i < num_batches:\n",
    "            loss, chosen_rewards, rejected_rewards = compute_dpo_loss_batch(\n",
    "                batch=batch,\n",
    "                policy_model=policy_model,\n",
    "                reference_model=reference_model,\n",
    "                beta=beta\n",
    "            )\n",
    "            total_loss += loss.item()\n",
    "            total_chosen_rewards += chosen_rewards.item()\n",
    "            total_rejected_rewards += rejected_rewards.item()\n",
    "\n",
    "        else:\n",
    "            break\n",
    "\n",
    "    # calculate average\n",
    "    total_loss /= num_batches\n",
    "    total_chosen_rewards /= num_batches\n",
    "    total_rejected_rewards /= num_batches\n",
    "    return total_loss, total_chosen_rewards, total_rejected_rewards"
   ]
  },
  {
   "cell_type": "markdown",
   "id": "852e4c09-d285-44d5-be12-d29769950cb6",
   "metadata": {
    "id": "852e4c09-d285-44d5-be12-d29769950cb6"
   },
   "source": [
    "- Why a specified `num_batches`? That's purely for efficiency reasons (because calculating the loss on the whole dataset each time would slow down the training significantly)"
   ]
  },
  {
   "cell_type": "markdown",
   "id": "2cca95b7-18fe-4076-9138-f70f21607b8c",
   "metadata": {
    "id": "2cca95b7-18fe-4076-9138-f70f21607b8c"
   },
   "source": [
    "- Lastly, we define a convenience function for our training function later; this `evaluate_dpo_loss_loader` function computes the DPO loss and rewards for both the training and validation loader for logging purposes:"
   ]
  },
  {
   "cell_type": "code",
   "execution_count": 46,
   "id": "c3d214ec-49ba-4bf0-ac80-f90fa0d832e9",
   "metadata": {
    "id": "c3d214ec-49ba-4bf0-ac80-f90fa0d832e9"
   },
   "outputs": [],
   "source": [
    "def evaluate_dpo_loss_loader(policy_model, reference_model, train_loader, val_loader, beta, eval_iter):\n",
    "    \"\"\"Compute the DPO loss for the training and validation dataset\"\"\"\n",
    "\n",
    "    policy_model.eval()\n",
    "    with torch.no_grad():\n",
    "        train_loss, train_chosen_rewards, train_rejected_rewards = compute_dpo_loss_loader(\n",
    "            data_loader=train_loader,\n",
    "            policy_model=policy_model,\n",
    "            reference_model=reference_model,\n",
    "            beta=beta,\n",
    "            num_batches=eval_iter\n",
    "        )\n",
    "\n",
    "        val_loss, val_chosen_rewards, val_rejected_rewards = compute_dpo_loss_loader(\n",
    "            data_loader=val_loader,\n",
    "            policy_model=policy_model,\n",
    "            reference_model=reference_model,\n",
    "            beta=beta,\n",
    "            num_batches=eval_iter\n",
    "        )\n",
    "\n",
    "    res = {\n",
    "        \"train_loss\": train_loss,\n",
    "        \"train_chosen_reward\": train_chosen_rewards,\n",
    "        \"train_rejected_reward\": train_rejected_rewards,\n",
    "        \"val_loss\": val_loss,\n",
    "        \"val_chosen_reward\": val_chosen_rewards,\n",
    "        \"val_rejected_reward\": val_rejected_rewards\n",
    "    }\n",
    "\n",
    "    policy_model.train()\n",
    "    return res"
   ]
  },
  {
   "cell_type": "markdown",
   "id": "6e95ed92-6743-4f13-8b91-0fbf2e540de1",
   "metadata": {
    "id": "6e95ed92-6743-4f13-8b91-0fbf2e540de1"
   },
   "source": [
    "- In this section, we covered a lot of ground as a brief recap:\n",
    "  - The flow is: compute `logits` via the models $\\rightarrow$ `compute_logprobs` from logits $\\rightarrow$ compute `compute_dpo_loss` from log probabilities\n",
    "  - we have the `compute_dpo_loss_batch` function that facilitates the process above\n",
    "  - the `compute_dpo_loss_loader` utility function applies the `compute_dpo_loss_batch` function to a data loader\n",
    "  - the `evaluate_dpo_loss_loader` function applies the `compute_dpo_loss_batch` to both the training and validation set data loaders for logging purposes"
   ]
  },
  {
   "cell_type": "markdown",
   "id": "cb8a8f18-536e-4d83-a0d0-ac518a85f157",
   "metadata": {
    "id": "cb8a8f18-536e-4d83-a0d0-ac518a85f157"
   },
   "source": [
    "&nbsp;\n",
    "# 5) Training the model"
   ]
  },
  {
   "cell_type": "markdown",
   "id": "4b11d63d-3ddc-4070-9b2b-5ca0edb08d0c",
   "metadata": {
    "id": "4b11d63d-3ddc-4070-9b2b-5ca0edb08d0c"
   },
   "source": [
    "- After setting up the DPO loss functions in the previous section, we can now finally train the model\n",
    "- Note that this training function is the same one we used for pretraining and instruction finetuning, with minor differences:\n",
    " - we swap the cross-entropy loss with our new DPO loss function\n",
    " - we also track the rewards and reward margins, which are commonly used in RLHF and DPO contexts to track the training progress\n"
   ]
  },
  {
   "cell_type": "code",
   "execution_count": 47,
   "id": "f90d9325-77b2-417f-88ff-0a5174889413",
   "metadata": {
    "id": "f90d9325-77b2-417f-88ff-0a5174889413"
   },
   "outputs": [],
   "source": [
    "from previous_chapters import generate_and_print_sample\n",
    "\n",
    "\n",
    "def train_model_dpo_simple(\n",
    "    policy_model, reference_model, train_loader, val_loader,\n",
    "    optimizer, num_epochs, beta,\n",
    "    eval_freq, eval_iter, start_context, tokenizer\n",
    "):\n",
    "\n",
    "    # Initialize lists to track losses and tokens seen\n",
    "    tracking = {\n",
    "        \"train_losses\": [],\n",
    "        \"train_chosen_rewards\": [],\n",
    "        \"train_rejected_rewards\": [],\n",
    "        \"val_losses\": [],\n",
    "        \"val_chosen_rewards\": [],\n",
    "        \"val_rejected_rewards\": [],\n",
    "        \"tokens_seen\": []\n",
    "    }\n",
    "    tokens_seen, global_step = 0, -1\n",
    "\n",
    "    # Main training loop\n",
    "    for epoch in range(num_epochs):\n",
    "        policy_model.train()  # Set model to training mode\n",
    "\n",
    "        for batch_idx, batch in enumerate(train_loader):\n",
    "\n",
    "            optimizer.zero_grad()  # Reset loss gradients from previous batch iteration\n",
    "\n",
    "            loss, chosen_rewards, rejected_rewards = compute_dpo_loss_batch(\n",
    "                batch=batch,\n",
    "                policy_model=policy_model,\n",
    "                reference_model=reference_model,\n",
    "                beta=beta\n",
    "            )\n",
    "\n",
    "            loss.backward()  # Calculate loss gradients\n",
    "            optimizer.step()  # Update model weights using loss gradients\n",
    "\n",
    "            tokens_seen += batch[\"chosen\"].numel()\n",
    "            global_step += 1\n",
    "\n",
    "            # Optional evaluation step\n",
    "            if global_step % eval_freq == 0:\n",
    "                res = evaluate_dpo_loss_loader(\n",
    "                    policy_model=policy_model,\n",
    "                    reference_model=reference_model,\n",
    "                    train_loader=train_loader,\n",
    "                    val_loader=val_loader,\n",
    "                    beta=beta,\n",
    "                    eval_iter=eval_iter\n",
    "                )\n",
    "                tracking[\"train_losses\"].append(res[\"train_loss\"])\n",
    "                tracking[\"train_chosen_rewards\"].append(res[\"train_chosen_reward\"])\n",
    "                tracking[\"train_rejected_rewards\"].append(res[\"train_rejected_reward\"])\n",
    "                tracking[\"val_losses\"].append(res[\"val_loss\"])\n",
    "                tracking[\"val_chosen_rewards\"].append(res[\"val_chosen_reward\"])\n",
    "                tracking[\"val_rejected_rewards\"].append(res[\"val_rejected_reward\"])\n",
    "                tracking[\"tokens_seen\"].append(tokens_seen)\n",
    "                train_reward_margin = res[\"train_chosen_reward\"] - res[\"train_rejected_reward\"]\n",
    "                val_reward_margin = res[\"val_chosen_reward\"] - res[\"val_rejected_reward\"]\n",
    "\n",
    "                print(\n",
    "                    f\"Ep {epoch+1} (Step {global_step:06d}): \"\n",
    "                    f\"Train loss {res['train_loss']:.3f}, Val loss {res['val_loss']:.3f}, \"\n",
    "                    f\"Train reward margins {train_reward_margin:.3f}, \"\n",
    "                    f\"Val reward margins {val_reward_margin:.3f}\"\n",
    "                )\n",
    "\n",
    "        # Print a sample text after each epoch\n",
    "        generate_and_print_sample(\n",
    "            model=model,\n",
    "            tokenizer=tokenizer,\n",
    "            device=loss.device,\n",
    "            start_context=start_context\n",
    "        )\n",
    "\n",
    "    return tracking"
   ]
  },
  {
   "cell_type": "markdown",
   "id": "820d4904-f819-4d62-bfb4-85cf28863683",
   "metadata": {
    "id": "820d4904-f819-4d62-bfb4-85cf28863683"
   },
   "source": [
    "- Before we start the training, let's print the initial losses and rewards:"
   ]
  },
  {
   "cell_type": "code",
   "execution_count": 48,
   "id": "d53210c5-6d9c-46b0-af22-ee875c2806c5",
   "metadata": {
    "colab": {
     "base_uri": "https://localhost:8080/"
    },
    "id": "d53210c5-6d9c-46b0-af22-ee875c2806c5",
    "outputId": "8b1d2b39-16c5-4b99-e920-5b33d3c0f34d"
   },
   "outputs": [
    {
     "name": "stdout",
     "output_type": "stream",
     "text": [
      "Training loss: 0.6931471824645996\n",
      "Validation loss: 0.6931471824645996\n",
      "Train reward margin: 0.0\n",
      "Val reward margin: 0.0\n"
     ]
    }
   ],
   "source": [
    "torch.manual_seed(123) # For reproducibility due to the shuffling in the data loader\n",
    "\n",
    "res = evaluate_dpo_loss_loader(\n",
    "    policy_model=policy_model,\n",
    "    reference_model=reference_model,\n",
    "    train_loader=train_loader,\n",
    "    val_loader=val_loader,\n",
    "    beta=0.1,\n",
    "    eval_iter=5\n",
    ")\n",
    "\n",
    "print(\"Training loss:\", res[\"train_loss\"])\n",
    "print(\"Validation loss:\", res[\"val_loss\"])\n",
    "\n",
    "print(\"Train reward margin:\", res[\"train_chosen_reward\"] - res[\"train_rejected_reward\"])\n",
    "print(\"Val reward margin:\", res[\"val_chosen_reward\"] - res[\"val_rejected_reward\"])"
   ]
  },
  {
   "cell_type": "markdown",
   "id": "4a006e91-df94-43ca-8025-1ba791e37bc4",
   "metadata": {
    "id": "4a006e91-df94-43ca-8025-1ba791e37bc4"
   },
   "source": [
    "- Also, let's take a look at some of the initial model responses (the first 3 examples in the validation set):"
   ]
  },
  {
   "cell_type": "code",
   "execution_count": 49,
   "id": "q4Ro9DrBa7zH",
   "metadata": {
    "colab": {
     "base_uri": "https://localhost:8080/"
    },
    "id": "q4Ro9DrBa7zH",
    "outputId": "b974d4bd-b92a-4a2a-bb7a-5a2a0d1eca11"
   },
   "outputs": [
    {
     "name": "stdout",
     "output_type": "stream",
     "text": [
      "Below is an instruction that describes a task. Write a response that appropriately completes the request.\n",
      "\n",
      "### Instruction:\n",
      "Convert the active sentence to passive: 'The chef cooks the meal every day.'\n",
      "\n",
      "Correct response:\n",
      ">> The meal is cooked by the chef every day.\n",
      "\n",
      "Model response:\n",
      ">> The meal is cooked every day by the chef.\n",
      "\n",
      "-------------------------------------\n",
      "\n",
      "Below is an instruction that describes a task. Write a response that appropriately completes the request.\n",
      "\n",
      "### Instruction:\n",
      "Classify an input string as either a noun or a verb.\n",
      "\n",
      "### Input:\n",
      "Dance\n",
      "\n",
      "Correct response:\n",
      ">> 'Dance' can be classified as a verb.\n",
      "\n",
      "Model response:\n",
      ">> \"Dance\" can be classified as a verb.\n",
      "\n",
      "-------------------------------------\n",
      "\n",
      "Below is an instruction that describes a task. Write a response that appropriately completes the request.\n",
      "\n",
      "### Instruction:\n",
      "Rewrite the sentence using a metaphor.\n",
      "\n",
      "### Input:\n",
      "The book is very interesting.\n",
      "\n",
      "Correct response:\n",
      ">> The book is a page-turner.\n",
      "\n",
      "Model response:\n",
      ">> The book is a treat.\n",
      "\n",
      "-------------------------------------\n",
      "\n"
     ]
    }
   ],
   "source": [
    "torch.manual_seed(123)\n",
    "\n",
    "\n",
    "for entry in val_data[:3]:\n",
    "\n",
    "    input_text = format_input(entry)\n",
    "\n",
    "    token_ids = generate(\n",
    "        model=model,\n",
    "        idx=text_to_token_ids(input_text, tokenizer).to(device),\n",
    "        max_new_tokens=256,\n",
    "        context_size=BASE_CONFIG[\"context_length\"],\n",
    "        eos_id=50256\n",
    "    )\n",
    "    generated_text = token_ids_to_text(token_ids, tokenizer)\n",
    "    response_text = (\n",
    "        generated_text[len(input_text):]\n",
    "        .replace(\"### Response:\", \"\")\n",
    "        .strip()\n",
    ")\n",
    "\n",
    "    print(input_text)\n",
    "    print(f\"\\nCorrect response:\\n>> {entry['output']}\")\n",
    "    print(f\"\\nModel response:\\n>> {response_text.strip()}\")\n",
    "    print(\"\\n-------------------------------------\\n\")"
   ]
  },
  {
   "cell_type": "markdown",
   "id": "ac2386ae-5c4c-448e-bfbf-4ec0604b171e",
   "metadata": {
    "id": "ac2386ae-5c4c-448e-bfbf-4ec0604b171e"
   },
   "source": [
    "- Above, we see the original model responses\n",
    "- Note that the goal of DPO is to induce slight style changes; this means we want the model to generate similar but slightly more polite responses\n",
    "- Before we execute the following code cell that starts the training, here are a few notes about some of the settings:\n",
    " - we are only passing the parameters of the policy model into the `AdamW` optimizer; that's the model we want to optimize (we don't want to modify the reference model)\n",
    " - we only train for 1 epoch; that's because DPO is very prone to collapse (the loss might improve, but the model will start generating nonsensical texts)\n",
    " - in DPO, it's best to use a very small learning rate\n",
    " - the beta value can be increased from 0.1 to 0.5 to reduce the effect of DPO (we use 0.1 here to make the results more noticeable)\n",
    " - The training takes about 2 minutes on an A100 GPU, but it can also be trained in 4 minutes on a smaller L4 GPU; training on a M3 MacBook Air takes about 30 minutes"
   ]
  },
  {
   "cell_type": "code",
   "execution_count": 50,
   "id": "54b739be-871e-4c97-bf14-ffd2c58e1311",
   "metadata": {
    "colab": {
     "base_uri": "https://localhost:8080/"
    },
    "id": "54b739be-871e-4c97-bf14-ffd2c58e1311",
    "outputId": "d98b08b0-c325-411e-a1a4-05e7403f0345"
   },
   "outputs": [
    {
     "name": "stdout",
     "output_type": "stream",
     "text": [
      "Ep 1 (Step 000000): Train loss 0.692, Val loss 0.693, Train reward margins 0.019, Val reward margins 0.009\n",
      "Ep 1 (Step 000005): Train loss 0.690, Val loss 0.691, Train reward margins 0.070, Val reward margins 0.052\n",
      "Ep 1 (Step 000010): Train loss 0.687, Val loss 0.688, Train reward margins 0.126, Val reward margins 0.108\n",
      "Ep 1 (Step 000015): Train loss 0.676, Val loss 0.685, Train reward margins 0.362, Val reward margins 0.173\n",
      "Ep 1 (Step 000020): Train loss 0.676, Val loss 0.680, Train reward margins 0.351, Val reward margins 0.264\n",
      "Ep 1 (Step 000025): Train loss 0.666, Val loss 0.676, Train reward margins 0.564, Val reward margins 0.359\n",
      "Ep 1 (Step 000030): Train loss 0.672, Val loss 0.672, Train reward margins 0.456, Val reward margins 0.441\n",
      "Ep 1 (Step 000035): Train loss 0.663, Val loss 0.669, Train reward margins 0.658, Val reward margins 0.511\n",
      "Ep 1 (Step 000040): Train loss 0.666, Val loss 0.666, Train reward margins 0.597, Val reward margins 0.574\n",
      "Ep 1 (Step 000045): Train loss 0.648, Val loss 0.662, Train reward margins 0.982, Val reward margins 0.660\n",
      "Ep 1 (Step 000050): Train loss 0.648, Val loss 0.659, Train reward margins 0.993, Val reward margins 0.734\n",
      "Ep 1 (Step 000055): Train loss 0.647, Val loss 0.656, Train reward margins 1.014, Val reward margins 0.799\n",
      "Ep 1 (Step 000060): Train loss 0.652, Val loss 0.653, Train reward margins 0.893, Val reward margins 0.870\n",
      "Ep 1 (Step 000065): Train loss 0.631, Val loss 0.650, Train reward margins 1.361, Val reward margins 0.948\n",
      "Ep 1 (Step 000070): Train loss 0.618, Val loss 0.646, Train reward margins 1.699, Val reward margins 1.038\n",
      "Ep 1 (Step 000075): Train loss 0.617, Val loss 0.642, Train reward margins 1.733, Val reward margins 1.121\n",
      "Ep 1 (Step 000080): Train loss 0.592, Val loss 0.639, Train reward margins 2.333, Val reward margins 1.194\n",
      "Ep 1 (Step 000085): Train loss 0.610, Val loss 0.636, Train reward margins 1.907, Val reward margins 1.275\n",
      "Ep 1 (Step 000090): Train loss 0.650, Val loss 0.633, Train reward margins 0.964, Val reward margins 1.353\n",
      "Ep 1 (Step 000095): Train loss 0.607, Val loss 0.630, Train reward margins 1.962, Val reward margins 1.423\n",
      "Ep 1 (Step 000100): Train loss 0.600, Val loss 0.627, Train reward margins 2.127, Val reward margins 1.500\n",
      "Ep 1 (Step 000105): Train loss 0.590, Val loss 0.624, Train reward margins 2.458, Val reward margins 1.564\n",
      "Ep 1 (Step 000110): Train loss 0.607, Val loss 0.622, Train reward margins 1.976, Val reward margins 1.621\n",
      "Ep 1 (Step 000115): Train loss 0.621, Val loss 0.620, Train reward margins 1.605, Val reward margins 1.682\n",
      "Below is an instruction that describes a task. Write a response that appropriately completes the request.  ### Instruction: Rewrite the sentence using a metaphor.  ### Input: The book is very interesting.  ### Response: The book is a treat.<|endoftext|>The following is an instruction that describes a task. Write a response that appropriately completes the request.  ### Input: The assignment was written by the student.  ### Response\n",
      "Training completed in 1.69 minutes.\n"
     ]
    }
   ],
   "source": [
    "import time\n",
    "\n",
    "start_time = time.time()\n",
    "\n",
    "torch.manual_seed(123)\n",
    "\n",
    "\n",
    "optimizer = torch.optim.AdamW(policy_model.parameters(), lr=5e-6, weight_decay=0.01)\n",
    "\n",
    "num_epochs = 1\n",
    "tracking = train_model_dpo_simple(\n",
    "    policy_model=policy_model,\n",
    "    reference_model=reference_model,\n",
    "    train_loader=train_loader,\n",
    "    val_loader=val_loader,\n",
    "    optimizer=optimizer,\n",
    "    num_epochs=num_epochs,\n",
    "    beta=0.1, # value between 0.1 and 0.5\n",
    "    eval_freq=5,\n",
    "    eval_iter=5,\n",
    "    start_context=format_input(val_data[2]),\n",
    "    tokenizer=tokenizer\n",
    ")\n",
    "\n",
    "end_time = time.time()\n",
    "execution_time_minutes = (end_time - start_time) / 60\n",
    "print(f\"Training completed in {execution_time_minutes:.2f} minutes.\")"
   ]
  },
  {
   "cell_type": "markdown",
   "id": "eba8ea88-8771-4eb9-855d-2fe1ca2dc2fa",
   "metadata": {
    "id": "eba8ea88-8771-4eb9-855d-2fe1ca2dc2fa"
   },
   "source": [
    "- As we can see based on the tracked results above, the loss improves\n",
    "- Also, the reward margins, which is the difference between the rewards of the chosen and the rejected responses, improve, which is a good sign\n",
    "- Let's take a more concrete look at these results in the next section"
   ]
  },
  {
   "cell_type": "markdown",
   "id": "11e23989-92bd-4ac2-a4bc-65d4c7ac334e",
   "metadata": {
    "id": "11e23989-92bd-4ac2-a4bc-65d4c7ac334e"
   },
   "source": [
    "&nbsp;\n",
    "# 6) Analyzing the results"
   ]
  },
  {
   "cell_type": "markdown",
   "id": "66d7d5fe-c617-45cb-8ea9-ddc7baa22654",
   "metadata": {
    "id": "66d7d5fe-c617-45cb-8ea9-ddc7baa22654"
   },
   "source": [
    "- Let's begin analyzing the results by plotting the DPO loss:"
   ]
  },
  {
   "cell_type": "code",
   "execution_count": 51,
   "id": "8ddcc66f-cd7c-4f46-96ea-af919ea1a199",
   "metadata": {
    "colab": {
     "base_uri": "https://localhost:8080/",
     "height": 307
    },
    "id": "8ddcc66f-cd7c-4f46-96ea-af919ea1a199",
    "outputId": "c7164b26-8d32-41d1-8c6a-ab835d58d4c5"
   },
   "outputs": [
    {
     "data": {
      "image/png": "iVBORw0KGgoAAAANSUhEUgAAAeoAAAEiCAYAAAA21pHjAAAAOXRFWHRTb2Z0d2FyZQBNYXRwbG90bGliIHZlcnNpb24zLjcuMSwgaHR0cHM6Ly9tYXRwbG90bGliLm9yZy/bCgiHAAAACXBIWXMAAA9hAAAPYQGoP6dpAABs/klEQVR4nO3deVhU5dvA8e/MsO8gsimLKCpuiCCIqGXillmapZmVWtkvxS1b1NdS27TSzErTtFIrTcvSzH3Jpdz3FXFBBRdARXZZ57x/jAySqIDADHh/rutcwpnnnHM/jHDPec6zqBRFURBCCCGEUVIbOgAhhBBC3J0kaiGEEMKISaIWQgghjJgkaiGEEMKISaIWQgghjJgkaiGEEMKISaIWQgghjJgkaiGEEMKISaIWQgghjJgkaiGqsfPnz6NSqTh06JChQxFClJEkaiGMnEqluuc2ceJEQ4cohKhAJoYOQAhxb1euXNF/vWTJEsaPH090dLR+n42NjSHCEkJUErmjFsLIubm56Td7e3tUKpX+excXF6ZNm0bt2rUxNzenefPmrF279q7nys/P5+WXX6Zhw4bExsYC8Oeff9KiRQssLCzw9fXl/fffJy8vT3+MSqXiu+++o2fPnlhZWeHn58eKFSv0r9+4cYN+/fpRs2ZNLC0t8fPzY968eXeNYenSpTRt2hRLS0tq1KhBREQEGRkZ+te/++47/P39sbCwoGHDhnzzzTdFjo+Li6N37944ODjg5OTEU089xfnz5/WvDxgwgB49ejB16lTc3d2pUaMGkZGR5ObmlvhnLoRRUYQQVca8efMUe3t7/ffTpk1T7OzslF9++UU5efKk8s477yimpqbKqVOnFEVRlHPnzimAcvDgQSUrK0vp2bOnEhgYqCQmJiqKoijbtm1T7OzslPnz5ytnz55V1q9fr/j4+CgTJ07UXwNQateurSxatEg5ffq0Mnz4cMXGxka5fv26oiiKEhkZqTRv3lzZu3evcu7cOWXDhg3KihUrio3/8uXLiomJiTJt2jTl3LlzypEjR5SZM2cqaWlpiqIoys8//6y4u7srv//+uxITE6P8/vvvipOTkzJ//nxFURQlJydH8ff3V15++WXlyJEjyokTJ5Tnn39eadCggZKdna0oiqL0799fsbOzU15//XUlKipK+euvvxQrKytlzpw55ftmCFFJJFELUYX8N1F7eHgoH3/8cZEyLVu2VIYMGaIoSmGi/ueff5QOHToobdq0UZKTk/VlO3TooEyaNKnI8T/99JPi7u6u/x5Q3n33Xf336enpCqCsWbNGURRF6d69uzJw4MASxb9//34FUM6fP1/s63Xr1lUWLVpUZN+HH36ohIWF6WNr0KCBotVq9a9nZ2crlpaWyrp16xRF0SVqb29vJS8vT1/m2WefVfr06VOiGIUwNvKMWogqKjU1lcuXLxMeHl5kf3h4OIcPHy6yr2/fvtSuXZu///4bS0tL/f7Dhw+zfft2Pv74Y/2+/Px8srKyyMzMxMrKCoBmzZrpX7e2tsbOzo7ExEQABg8eTK9evThw4ACdOnWiR48etG7dutiYAwIC6NChA02bNqVz58506tSJZ555BkdHRzIyMjh79iyvvPIKgwYN0h+Tl5eHvb29Pt4zZ85ga2tb5LxZWVmcPXtW/33jxo3RaDT6793d3Tl69Og9fppCGC9J1EI8BB5//HF+/vlndu7cyWOPPabfn56ezvvvv8/TTz99xzEWFhb6r01NTYu8plKp0Gq1AHTt2pULFy6wevVqNmzYQIcOHYiMjGTq1Kl3nFOj0bBhwwZ27NjB+vXr+frrrxk3bhy7d+/WfyiYO3cuoaGhdxxXEG9QUBALFy6849w1a9YsUbxCVDWSqIWoouzs7PDw8GD79u088sgj+v3bt28nJCSkSNnBgwfTpEkTnnzySVatWqUv36JFC6Kjo6lXr94DxVKzZk369+9P//79adu2LW+//XaxiRp0STM8PJzw8HDGjx+Pt7c3y5YtY9SoUXh4eBATE0O/fv2KPbZFixYsWbIEFxcX7OzsHihmIaoKSdRCVGFvv/02EyZMoG7dujRv3px58+Zx6NChYu84hw0bRn5+Pk888QRr1qyhTZs2jB8/nieeeAIvLy+eeeYZ1Go1hw8f5tixY3z00UclimH8+PEEBQXRuHFjsrOzWblyJf7+/sWW3b17N5s2baJTp064uLiwe/durl69qi///vvvM3z4cOzt7enSpQvZ2dns27ePGzduMGrUKPr168eUKVN46qmn+OCDD6hduzYXLlzgjz/+4J133qF27dpl/2EKYaQkUQtRhQ0fPpyUlBTefPNNEhMTadSoEStWrMDPz6/Y8iNHjkSr1fL444+zdu1aOnfuzMqVK/nggw/49NNPMTU1pWHDhrz66qsljsHMzIyxY8dy/vx5LC0tadu2LYsXLy62rJ2dHdu2bWP69Omkpqbi7e3N559/TteuXQF49dVXsbKyYsqUKbz99ttYW1vTtGlTRo4cCYCVlRXbtm1j9OjRPP3006SlpVGrVi06dOggd9ii2lIpiqIYOgghhBBCFE8mPBFCCCGMmCRqIYQQwohJohZCCCGMmCRqIYQQwohJohZCCCGMmCRqIYQQwohJoi5nM2fOxMfHBwsLC0JDQ9mzZ0+lXn/btm10794dDw8PVCoVy5cvL/K6oiiMHz8ed3d3LC0tiYiI4PTp00XKJCUl0a9fP+zs7HBwcOCVV14hPT29SJkjR47Qtm1bLCws8PT05LPPPrsjlt9++42GDRtiYWFB06ZNWb16dYnrMXnyZFq2bImtrS0uLi706NGjyBrMoJvfOTIykho1amBjY0OvXr1ISEgoUiY2NpZu3bphZWWFi4sLb7/9dpElHAG2bNlCixYtMDc3p169esyfP/+OeMr6vs6aNYtmzZphZ2eHnZ0dYWFhrFmzpkrVoTiffPIJKpVKP765KtVl4sSJqFSqIlvDhg2rXD0ALl26xAsvvECNGjWwtLSkadOm7Nu3T/96Vfl99/HxueM9UalUREZGAlXrPakQhl0TpHpZvHixYmZmpvzwww/K8ePHlUGDBikODg5KQkJCpcWwevVqZdy4ccoff/yhAMqyZcuKvP7JJ58o9vb2yvLly5XDhw8rTz75pFKnTh3l5s2b+jJdunRRAgIClF27din//POPUq9ePaVv377611NSUhRXV1elX79+yrFjx5RffvlFsbS0VL799lt9me3btysajUb57LPPlBMnTijvvvuuYmpqqhw9erRE9ejcubMyb9485dixY8qhQ4eUxx9/XPHy8lLS09P1ZV5//XXF09NT2bRpk7Jv3z6lVatWSuvWrfWv5+XlKU2aNFEiIiKUgwcPKqtXr1acnZ2VsWPH6svExMQoVlZWyqhRo5QTJ04oX3/9taLRaJS1a9fqyzzI+7pixQpl1apVyqlTp5To6Gjl//7v/xRTU1Pl2LFjVaYO/7Vnzx7Fx8dHadasmTJixAj9/qpSlwkTJiiNGzdWrly5ot+uXr1a5eqRlJSkeHt7KwMGDFB2796txMTEKOvWrVPOnDmjL1NVft8TExOLvB8bNmxQAGXz5s1V6j2pKJKoy1FISIgSGRmp/z4/P1/x8PBQJk+ebJB4/puotVqt4ubmpkyZMkW/Lzk5WTE3N1d++eUXRVEU5cSJEwqg7N27V19mzZo1ikqlUi5duqQoiqJ88803iqOjo379X0VRlNGjRysNGjTQf9+7d2+lW7duReIJDQ1V/ve//5WpLomJiQqgbN26VR+3qamp8ttvv+nLREVFKYCyc+dORVF0H1rUarUSHx+vLzNr1izFzs5OH/s777yjNG7cuMi1+vTpo3Tu3Fn/fXm/r46Ojsp3331XJeuQlpam+Pn5KRs2bFAeeeQRfaKuSnWZMGGCEhAQUOxrVakeo0ePVtq0aXPX16vy7/uIESOUunXrKlqttkq9JxVFmr7LSU5ODvv37yciIkK/T61WExERwc6dOw0YWaFz584RHx9fJEZ7e3tCQ0P1Me7cuRMHBweCg4P1ZSIiIlCr1ezevVtfpl27dpiZmenLdO7cmejoaG7cuKEvc/t1CsqU9WeRkpICgJOTEwD79+8nNze3yDUaNmyIl5dXkbo0bdoUV1fXIjGkpqZy/PjxEsVZnu9rfn4+ixcvJiMjg7CwsCpZh8jISLp163bH9apaXU6fPo2Hhwe+vr7069eP2NjYKlePFStWEBwczLPPPouLiwuBgYHMnTtX/3pV/X3Pycnh559/5uWXX0alUlWp96SiSKIuJ9euXSM/P7/IfxQAV1dX4uPjDRRVUQVx3CvG+Ph4XFxcirxuYmKCk5NTkTLFneP2a9ytTFl+FlqtlpEjRxIeHk6TJk305zczM8PBweGedSlrnKmpqdy8ebNc3tejR49iY2ODubk5r7/+OsuWLaNRo0ZVqg4Aixcv5sCBA0yePPmO16pSXUJDQ5k/fz5r165l1qxZnDt3jrZt25KWllal6hETE8OsWbPw8/Nj3bp1DB48mOHDh7NgwYIisVS13/fly5eTnJzMgAED9OeuKu9JRZFFOYTRi4yM5NixY/z777+GDqVMGjRowKFDh0hJSWHp0qX079+frVu3GjqsUomLi2PEiBFs2LChyDrVVVHBAiAAzZo1IzQ0FG9vb3799VcsLS0NGFnpaLVagoODmTRpEgCBgYEcO3aM2bNn079/fwNHV3bff/89Xbt2xcPDw9ChGA25oy4nzs7OaDSaO3oiJiQk4ObmZqCoiiqI414xurm5kZiYWOT1vLw8kpKSipQp7hy3X+NuZUr7sxg6dCgrV65k8+bNRZYwdHNzIycnh+Tk5HvWpaxx2tnZYWlpWS7vq5mZGfXq1SMoKIjJkycTEBDAl19+WaXqsH//fhITE2nRogUmJiaYmJiwdetWvvrqK0xMTHB1da0ydfkvBwcH6tevz5kzZ6rUe+Lu7k6jRo2K7PP399c341fF3/cLFy6wcePGIqu3VaX3pKJIoi4nZmZmBAUFsWnTJv0+rVbLpk2bCAsLM2BkherUqYObm1uRGFNTU9m9e7c+xrCwMJKTk9m/f7++zN9//41WqyU0NFRfZtu2beTm5urLbNiwgQYNGuDo6Kgvc/t1CsqU9GehKApDhw5l2bJl/P3339SpU6fI60FBQZiamha5RnR0NLGxsUXqcvTo0SJ/iDZs2ICdnZ3+D9z94qyI91Wr1ZKdnV2l6tChQweOHj3KoUOH9FtwcDD9+vXTf11V6vJf6enpnD17Fnd39yr1noSHh98xZPHUqVN4e3sDVev3vcC8efNwcXGhW7du+n1V6T2pMAbtylbNLF68WDE3N1fmz5+vnDhxQnnttdcUBweHIj0RK1paWppy8OBB5eDBgwqgTJs2TTl48KBy4cIFRVF0wzUcHByUP//8Uzly5Ijy1FNPFTtcIzAwUNm9e7fy77//Kn5+fkWGayQnJyuurq7Kiy++qBw7dkxZvHixYmVldcdwDRMTE2Xq1KlKVFSUMmHChFIN1xg8eLBib2+vbNmypciwjczMTH2Z119/XfHy8lL+/vtvZd++fUpYWJgSFhamf71gyEanTp2UQ4cOKWvXrlVq1qxZ7JCNt99+W4mKilJmzpxZ7JCNsr6vY8aMUbZu3aqcO3dOOXLkiDJmzBhFpVIp69evrzJ1uJvbe31Xpbq8+eabypYtW5Rz584p27dvVyIiIhRnZ2clMTGxStVjz549iomJifLxxx8rp0+fVhYuXKhYWVkpP//8s75MVfl9VxRdD2svLy9l9OjRd7xWVd6TiiKJupx9/fXXipeXl2JmZqaEhIQou3btqtTrb968WQHu2Pr3768oim7Ixnvvvae4uroq5ubmSocOHZTo6Ogi57h+/brSt29fxcbGRrGzs1MGDhyopKWlFSlz+PBhpU2bNoq5ublSq1Yt5ZNPPrkjll9//VWpX7++YmZmpjRu3FhZtWpVietRXB0AZd68efoyN2/eVIYMGaI4OjoqVlZWSs+ePZUrV64UOc/58+eVrl27KpaWloqzs7Py5ptvKrm5uXf8zJo3b66YmZkpvr6+Ra5RoKzv68svv6x4e3srZmZmSs2aNZUOHTrok3RVqcPd/DdRV5W69OnTR3F3d1fMzMyUWrVqKX369Cky9riq1ENRFOWvv/5SmjRpopibmysNGzZU5syZU+T1qvL7riiKsm7dOgW4Iz5FqVrvSUVQKYqiGORWXgghhBD3Jc+ohRBCCCMmiVoIIYQwYpKohRBCCCMmiVoIIYQwYpKohRBCCCMmiVoIIYQwYpKoK0B2djYTJ04kOzvb0KE8EKmH8akudaku9YDqU5fqUg+oXnUBkHHUFSA1NRV7e3tSUlKws7MzdDhlJvUwPtWlLtWlHlB96lJd6gHVqy4gd9RCCCGEUZNELYQQQhgxWY+6GHl5eRw8eBBXV1fU6tJ/lklLSwPg0qVLpKamlnd4lUbqYXyqS12qSz2g+tSlutQDqkZdtFotCQkJBAYGYmJy71Qsz6iLsXfvXkJCQgwdhhBCiGpuz549tGzZ8p5l5I66GK6uroDuB+ju7m7gaIQQQlQ3V65cISQkRJ9v7kUSdTEKmrvd3d2pXbu2gaMRQghRXZXk8ap0JhNCCCGMmCRqIYQQwohJohZCCCGMmDyjFkKI2+Tn55Obm2voMEQVZ2pqikajKZdzSaKuaFotXD8NNfygDGOyhRCVQ1EU4uPjSU5ONnQooppwcHDAzc0NlUr1QOeRRF2Bbubks+DPtbx+/HkUcztUtYKgdstbWzBYORk6RCHELQVJ2sXFBSsrqwf+4yoeXoqikJmZSWJiIsADD/OVRF2B9l1IYs/BA/Q3NcMyOxViNuu2Ak6+uqRdK1iXuF2bgImZ4QIW4iGVn5+vT9I1atQwdDiiGrC0tAQgMTERFxeXB2oGl0RdgWpYm+Ma3IMnzrbGIukkzdVnCFSfobnqDPXUlyEpRrcdWaI7QGMOHs3BMwQ6fgjyiV6ISlHwTNrKysrAkYjqpOD/U25uriRqY9XIw47JTzcF4EpKa3aevc7Os9eZHnOd1BtXaa4+S3PVWQLVpwlUn8EhPwPidpOZdgPNY+9jbnLrjf3nc7CuCf7dwdLRgDUSonqT5m5Rnsrr/5Mk6kribm/J0y1q83QL3UxncUmZ7Iy5zq6z1/kt5jpXUm7io4onUHUGJVHFmonrCfJ2pI23Na/v/gx1fpauibwgUacngrkdmFoYsFZCCCEqmiRqA/F0ssLTyYrewZ4oisL565m6O+6YIHaevU52ejY7zl7n6Nk4ckweJ9DkAks3ZfFIg4u0q++My7qxcHIV1GkL9SKgbgeoUVeay4UQD8zHx4eRI0cycuTIEpXfsmUL7du358aNGzg4OFRYXPPnz2fkyJEPXc98SdRGQKVSUcfZmjrO1jwf6oWiKJy9ms7Os9fZcfY6P5x5jtSsPDhyhb+OXAHgb+v9+ObfhNPrdRuAgzfU66BL3HXagbmtAWslhKho92tanTBhAhMnTiz1effu3Yu1tXWJy7du3ZorV65gb29f6muJ+5NEbYRUKhX1XGyp52LLi2E+5OVrORSXzNZTV9kSfZWjl1J4LOMjGqjieER9mMdMjxGkOolp8gXY94NuU5uAZyuo9xjU6whuTeVuW4hq5sqVK/qvlyxZwvjx44mOjtbvs7Gx0X+tKAr5+fn3XfsYoGbNmqWKw8zMDDc3t1IdI0pOZuCoAkw0aoJ9nHizUwP+GtaGfe9GMK13cxo0a8Vv5k/zXNZYmt38loE5bzM/rxOX1O6gzYML/8KmD+DbtvBlAMTtNXRVhBDlyM3NTb/Z29ujUqn03588eRJbW1vWrFlDUFAQ5ubm/Pvvv5w9e5annnoKV1dXbGxsaNmyJRs3bixyXh8fH6ZPn67/XqVS8d1339GzZ0+srKzw8/NjxYoV+te3bNmCSqXSN0nPnz8fBwcH1q1bh7+/PzY2NnTp0qXIB4u8vDyGDx+Og4MDNWrUYPTo0fTv358ePXqU6mcwa9Ys6tati5mZGQ0aNOCnn37Sv6YoChMnTsTLywtzc3M8PDwYPny4/vVvvvkGPz8/LCwscHV15ZlnninVtSuL3FFXQc425vqOaflahSMXC+623Xj/YiATM8FLlUA79RE6mBwhXH0M0+RYVI7ehSc59w8o+eAdDhpTw1VGCCOlKAo3c/MNcm1LU0259RgeM2YMU6dOxdfXF0dHR+Li4nj88cf5+OOPMTc358cff6R79+5ER0fj5eV11/O8//77fPbZZ0yZMoWvv/6afv36ceHCBZycip+4KTMzk6lTp/LTTz+hVqt54YUXeOutt1i4cCEAn376KQsXLmTevHn4+/vz5Zdfsnz5ctq3b1/iui1btowRI0Ywffp0IiIiWLlyJQMHDqR27dq0b9+e33//nS+++ILFixfTuHFj4uPjOXz4MAD79u1j+PDh/PTTT7Ru3ZqkpCT++eefUvxkK48k6ipOo1YR6OVIoJcjIyPqk5SRwz+nr7I1+iprT3vyc3pHLMhmgPd13rJ0LnzDt34K5/+BLp9Aq8GGrIIQRulmbj6Nxq8zyLVPfNAZK7Py+fP8wQcf0LFjR/33Tk5OBAQE6L//8MMPWbZsGStWrGDo0KF3Pc+AAQPo27cvAJMmTeKrr75iz549dOnSpdjyubm5zJ49m7p16wIwdOhQPvjgA/3rX3/9NWPHjqVnz54AzJgxg9WrV5eqblOnTmXAgAEMGTIEgFGjRrFr1y6mTp1K+/btiY2Nxc3NjYiICExNTfHy8iIkJASA2NhYrK2teeKJJ7C1tcXb25vAwMBSXb+ySNN3NeNkbcZTzWsxrU9z9vxfBD+9EgKmlsy+4MGEFcdRFAUUBWrUAytnaPB44cFHl8JvA+H4MshON1wlhBDlJjg4uMj36enpvPXWW/j7++Pg4ICNjQ1RUVHExsbe8zzNmjXTf21tbY2dnZ1+isziWFlZ6ZM06KbRLCifkpJCQkKCPmkCaDQagoKCSlW3qKgowsPDi+wLDw8nKioKgGeffZabN2/i6+vLoEGDWLZsGXl5eQB07NgRb29vfH19efHFF1m4cCGZmZmlun5lkTvqakytVtHWryZfPhfI6z/vZ+HuWLxrWPFau7rQfTp0+xzUt82Wc/Q3OLUWjv+hmyWtXgfwfxIadJGJVsRDx9JUw4kPOhvs2uXlv72333rrLTZs2MDUqVOpV68elpaWPPPMM+Tk5NzzPKamRR+RqVQqtFptqcorilLK6B+Mp6cn0dHRbNy4kQ0bNjBkyBCmTJnC1q1bsbW15cCBA2zZsoX169czfvx4Jk6cyN69eyt0iFlZyB31Q6BzYzfe7dYIgEmrT7L66K0OHer//DF45B0IHwGOdSA/G6JXw/LXYYof/PE/uHK4kiMXwnBUKhVWZiYG2SpyhrTt27czYMAAevbsSdOmTXFzc+P8+fMVdr3i2Nvb4+rqyt69hR1c8/PzOXDgQKnO4+/vz/bt24vs2759O40aNdJ/b2lpSffu3fnqq6/YsmULO3fu5OjRowCYmJgQERHBZ599xpEjRzh//jx///33A9SsYsgd9UPi5XAfYq9nsGDnBd5YcghXOwuCvP9zl1wrSLdFvA8JxyHqL4haAYkn4Mhi3ebTFsIiwa+zLNspRBXk5+fHH3/8Qffu3VGpVLz33nv3vDOuKMOGDWPy5MnUq1ePhg0b8vXXX3Pjxo1SfUh5++236d27N4GBgURERPDXX3/xxx9/6Huxz58/n/z8fEJDQ7GysuLnn3/G0tISb29vVq5cSUxMDO3atcPR0ZHVq1ej1Wpp0KBBRVW5zOQv7UNCpVIxvntjIvxdyM7TMujHfVy4nnG3wuDWBNqPhSE74dW/oUkvUGl0HdB+eQ5mBMOeuZB7s3IrIoR4INOmTcPR0ZHWrVvTvXt3OnfuTIsWLSo9jtGjR9O3b19eeuklwsLCsLGxoXPnzlhYlHxa5B49evDll18ydepUGjduzLfffsu8efN49NFHAd160HPnziU8PJxmzZqxceNG/vrrL2rUqIGDgwN//PEHjz32GP7+/syePZtffvmFxo0bV1CNy06lVPZDgyrg4sWLeHp6EhcXR+3atQ0dTrnKzMmjz7e7OHopBV9na/4Y0hoHqxIurZlyEXZ/C/sXQHYKmFrBG8dlXW1R5WVlZXHu3Dnq1KlTqkQhyo9Wq8Xf35/evXvz4YcfGjqccnGv/1elyTMGv6OeOXMmPj4+WFhYEBoayp49e+5ZPjk5mcjISNzd3TE3N6d+/fpFuvTn5+fz3nvvUadOHSwtLalbty4ffvhhpXdiMFZWZiZ83z+YWg6WxFzL4LUf95OdV8Kxova1odOHMOoEdP0M2o4qmqS3fAKXD1VI3EKI6uXChQvMnTuXU6dOcfToUQYPHsy5c+d4/vnnDR2a0TFool6yZAmjRo1iwoQJHDhwgICAADp37nzXLv85OTl07NiR8+fPs3TpUqKjo5k7dy61atXSl/n000+ZNWsWM2bMICoqik8//ZTPPvuMr7/+urKqZfRc7Cz4YUBLbM1N2HM+iXeWHindBxlzGwj9H7R7u3Bf3F7YMhm+7wiZSeUftBCiWlGr1cyfP5+WLVsSHh7O0aNH2bhxI/7+/oYOzegYtDPZtGnTGDRoEAMHDgRg9uzZrFq1ih9++IExY8bcUf6HH34gKSmJHTt26Lv++/j4FCmzY8cOnnrqKbp166Z//ZdffrnvnfrDpoGbLbNeCGLAvD38eegyXk5WvNnpATpRWDpA095galn0LjvqL6j7GJiVfIJ/IUT15+npeUePbVE8g91R5+TksH//fiIiIgqDUauJiIhg586dxR6zYsUKwsLCiIyMxNXVlSZNmjBp0iTy8wubblu3bs2mTZs4deoUAIcPH+bff/+la9euFVuhKqiNnzOTejYF4Ou/z/Drvriyn8zZD3rNhe5fFu6LPwZLXoBpjWDj+5AW/4ARCyHEw8dgd9TXrl0jPz8fV1fXIvtdXV05efJkscfExMTw999/069fP1avXs2ZM2cYMmQIubm5TJgwAdDNa5uamkrDhg3RaDTk5+fz8ccf069fv7vGkp2dTXZ2tv77tLS0cqhh1dC7pSexSZnM2HyG//vjKB72lrTxcy77CW8fWpF5DZx8ISkG/p0GO2dAs97QejjUNL4hEEIIYYwM3pmsNLRaLS4uLsyZM4egoCD69OnDuHHjmD17tr7Mr7/+ysKFC1m0aBEHDhxgwYIFTJ06lQULFtz1vJMnT8be3l6/3T5Y/mHwZqf6PNXcgzytwuCf9xMdX04fVHwfhaH7oM9C8AyF/Bw4+DPMDIFFfeD8v7rpTIUQQtyVwRK1s7MzGo2GhISEIvsTEhLuuq6pu7s79evXR6MpnFHL39+f+Ph4/fR3b7/9NmPGjOG5556jadOmvPjii7zxxhtMnjz5rrGMHTuWlJQU/XbixIlyqGHVoVKp+OyZZoT4OJGWncfL8/eSmJpVPidXa8D/CXhlPby8Hho+Aah0U5XO7wZzH9PNLa41zCpFQghh7AyWqM3MzAgKCmLTpk36fVqtlk2bNhEWFlbsMeHh4Zw5c6bILDqnTp3C3d0dMzPdWODMzEzU/5kxS6PR3HPmHXNzc+zs7PSbra3tg1StSjI30fDti0H4OltzKfkmryzYR2ZOXvlexCsUnlsIw/ZD8MtgYgGXD8BvA+CrQNg9B3LuMgmLEEI8pAza9D1q1Cjmzp3LggULiIqKYvDgwWRkZOh7gb/00kuMHTtWX37w4MEkJSUxYsQITp06xapVq5g0aRKRkZH6Mt27d+fjjz9m1apVnD9/nmXLljFt2jT9Umri7hytzZg3sCVO1mYcvZTC8F8Okq+tgKbpGnXhiS9g5DF4ZDRYOkHyBVjzNlw7Vf7XE0KIqkwxsK+//lrx8vJSzMzMlJCQEGXXrl361x555BGlf//+Rcrv2LFDCQ0NVczNzRVfX1/l448/VvLy8vSvp6amKiNGjFC8vLwUCwsLxdfXVxk3bpySnZ1d4pji4uIUQImLi3vg+lVF+84nKX7jViveo1cqE/48VvEXzM5QlN1zFGXZkKL7Dy9RlKunK/764qF38+ZN5cSJE8rNmzcNHYpBPPLII8qIESP033t7eytffPHFPY8BlGXLlj3wtcvrPPcyYcIEJSAgoEKvUZx7/b8qTZ4x+KIcQ4cOveti5Vu2bLljX1hYGLt27brr+WxtbZk+fTrTp08vpwgfPkHejnzRuzmRiw4wf8d5ajta0jOwFmlZeaRn55GWlUdaVi7p2bd/n0d6dq7u36w80rIL92m1MPjRurzQyrv4C5pZQcigovvSE+HPoboOaEN2gotMgiDEf3Xv3p3c3FzWrl17x2v//PMP7dq14/Dhw0XWki6JvXv33rE85oOaOHEiy5cv59ChQ0X2X7lyBUdHWUb3XgyeqIVx6tbMnYs3GjJ5zUk+WhXFR6uiHuh87y4/Rm6+loHhdUp2QE66bqKUzGtQs2Hh/ui14B4Adu4PFI8Q1cErr7xCr169uHjx4h3zRc+bN4/g4OBSJ2mAmjVrlleI93W3zsOiUJUaniUq12vtfHmtnS8atW5stLWZBlc7c+q52NDc04G2fs483tSN3sG1eaVNHUZ08OPdbv582qspM59vwYKXQ/hjSGtef6QuAO//dYIFO86X7OJOvvD8Yui/snBsdlYqLB0IXzTSDe+KWgn5uRVQcyGqhieeeIKaNWsyf/78IvvT09P57bffeOWVV7h+/Tp9+/alVq1aWFlZ0bRpU3755Zd7ntfHx6dIq+Tp06dp164dFhYWNGrUiA0bNtxxzOjRo6lfvz5WVlb4+vry3nvvkZur+/2cP38+77//PocPH0alUqFSqfQxq1Qqli9frj/P0aNHeeyxx7C0tKRGjRq89tprpKen618fMGAAPXr0YOrUqbi7u1OjRg0iIyP11yoJrVbLBx98QO3atTE3N6d58+ZFWiVycnIYOnQo7u7uWFhY4O3trR85pCgKEydOxMvLC3Nzczw8PBg+fHiJr10Wckct7kqlUvF/j/szqmN9TDVqfcIurUBPB9Qq+GbLWSasOI5KBS+F+ZTsYNPbVpxJT9TdTcfu1A3vOrUWrF2geV8IfAmc65UpPiHuqSwjETTmoLn15zU/D/KzQaXWTbF7v/OWYrpdExMTXnrpJebPn8+4ceP0azn/9ttv5Ofn07dvX9LT0wkKCmL06NHY2dmxatUqXnzxRerWrUtISMh9r6HVann66adxdXVl9+7dpKSkMHLkyDvK2draMn/+fDw8PDh69CiDBg3C1taWd955hz59+nDs2DHWrl2rXyva3t7+jnNkZGTQuXNnwsLC2Lt3L4mJibz66qsMHTq0yIeRzZs34+7uzubNmzlz5gx9+vShefPmDBo06I5zFufLL7/k888/59tvvyUwMJAffviBJ598kuPHj+Pn58dXX33FihUr+PXXX/Hy8iIuLo64ON3Mjb///jtffPEFixcvpnHjxsTHx3P48OESXbesJFGL+7Iw1dy/0D2oVCre7twArQKzt55l/J/HUalUvHi3Z9Z341wPXl4LV0/BwZ/g8C+QkQjbv9RtXq2hxYvQ6CmZW1yUn0kepT/m2fnQ+NZIk5N/6YYgereBgasKy0xvCpnX7zx2YkqpLvXyyy8zZcoUtm7dql+Hed68efTq1Us/idNbb72lLz9s2DDWrVvHr7/+WqJEvXHjRk6ePMm6devw8ND9LCZNmnTHtMzvvvuu/msfHx/eeustFi9ezDvvvIOlpSU2NjaYmJjcs6l70aJFZGVl8eOPP+qfkc+YMYPu3bvz6aef6meydHR0ZMaMGWg0Gho2bEi3bt3YtGlTiRP11KlTGT16NM899xygW8xp8+bNTJ8+nZkzZxIbG4ufnx9t2rRBpVLh7V34tyo2NhY3NzciIiIwNTXFy8urRD/HByFN36JSqFQqRndpwGvtfAF4b/kxFu2OLdvJata/tdxmlG7Ws/pddHcrsTtg+WCY2gD+GgGX9svMZ6Laa9iwIa1bt+aHH34A4MyZM/zzzz+88sorgG7p3w8//JCmTZvi5OSEjY0N69atIza2ZL9/UVFReHp66pM0UOxcF0uWLCE8PBw3NzdsbGx49913S3yN268VEBBQpCNbeHg4Wq2W6Oho/b7GjRsXmfjK3d39rqsu/ldqaiqXL18mPDy8yP7w8HCionR9cQYMGMChQ4do0KABw4cPZ/369fpyzz77LDdv3sTX15dBgwaxbNky8vLKec6J/5A7alFpVCoVY7s2RKtV+O7fc/zfsqOoVfBciFfZTqgx1c165v8EpF6GQ4t0U5TeOAf75+u2Fv3hya/KsxriYfN/l0t/jMa88OuG3XXnUP3nvmjk0QeL6zavvPIKw4YNY+bMmcybN4+6devyyCOPADBlyhS+/PJLpk+fTtOmTbG2tmbkyJH62RzLw86dO+nXrx/vv/8+nTt3xt7ensWLF/P555+X2zVuV7B6YgGVSnXPSa1Kq0WLFpw7d441a9awceNGevfuTUREBEuXLsXT05Po6Gg2btzIhg0bGDJkiL5F479xlRe5oxaVSqVSMa6bPy/f6v095o+j/Lr3AVbtKmDnAe3egmEHoP9fuiU3TSzQerdhzdErbDt1FZJjYe/3kJZw//MJUcDMuvSb5rZ7II2Jbt/tz6fvdd4y6N27N2q1mkWLFvHjjz/y8ssv659Xb9++naeeeooXXniBgIAAfH199asLloS/vz9xcXFcuXJFv++/Q2R37NiBt7c348aNIzg4GD8/Py5cuFC0umZmRVY6vNu1Dh8+TEZG4fP77du3o1aradCgfBbysbOzw8PD444lNrdv315knQc7Ozv69OnD3LlzWbJkCb///jtJSUkAWFpa0r17d7766iu2bNnCzp07OXq0/D54/ZfcUYtKp1KpeO8Jf7SKwvwd5xn9xxFQQe9gzwc/uVoNddpBnXbsODaaTzbGciT+AAA/N9xJm/NfQ9QKeOnPB7+WEEbCxsaGPn36MHbsWFJTUxkwYID+NT8/P5YuXcqOHTtwdHRk2rRpJCQklHjxoYiICOrXr0///v2ZMmUKqampjBs3rkgZPz8/YmNjWbx4MS1btmTVqlUsW7asSBkfHx/OnTvHoUOHqF27Nra2tpibmxcp069fPyZMmED//v2ZOHEiV69eZdiwYbz44ot3rLT4IN5++20mTJhA3bp1ad68OfPmzePQoUMsXLgQgGnTpuHu7k5gYCBqtZrffvsNNzc3HBwcmD9/Pvn5+YSGhmJlZcXPP/+MpaVlkefY5U3uqIVBqFQqJnRvRP8wbxQFRv9+hKX7L5bLuU9cTuXF73fz/M/RHIm/ieWtznC/ntISa+lPfsMnCwunxcPcDvDvF3D9bLlcXwhDeOWVV7hx4wadO3cu8jz53XffpUWLFnTu3JlHH30UNzc3evToUeLzqtVqli1bxs2bNwkJCeHVV1/l448/LlLmySef5I033mDo0KE0b96cHTt28N577xUp06tXL7p06UL79u2pWbNmsUPErKysWLduHUlJSbRs2ZJnnnmGDh06MGPGjNL9MO5j+PDhjBo1ijfffJOmTZuydu1aVqxYgZ+fH6Drwf7ZZ58RHBxMy5YtOX/+PKtXr0atVuPg4MDcuXMJDw+nWbNmbNy4kb/++osaNWqUa4y3UymK9Lb5r4sXL+Lp6UlcXNwdkwiI8qUoCuP/PM5Puy6gUsHnzwbwdIuy/cwvJ99k6vpolh28hKKAqUbFi618GPZYPVYevcKEP4+hVaB9fWdm9AvC2twE9syF1YU9YnFtAv7dwf9J3WxoqrINSRNVS1ZWFufOnaNOnTpYWFjc/wAhSuBe/69Kk2ek6VsYlEql4oOnGqOg8POuWN787TBqlYoegbVKfI7UrFy+2XyWedvPkZ2n61DyRDN33uncEK8aVgC82MobNzsLhv1ygM2nrvHcnF38MKAlNRv10C3FeWIFnNsGCcd025bJUKOeLmH7dwePQEnaQgiDkDvqYsgddeXTahXe/VM3ZEutgi/6NOep5vdO1jl5Wn7edYGv/z7NjUzdrEQhdZz4v8f9ae7pUOwxB2Nv8MqCfSRl5ODpZMn8gSHUrWmjezEzCaLX6J5hn/1bN894AXtPqN9ZNxTMp23RiVhElSd31KIiyB21qFbUahUfPdUErVZh8d443lhyCLVKRfeAOyebUBSF1Ufj+WzdSS5czwSgbk1rxnb1p4O/i763a3ECvRz5Y3Br+s/bw4XrmfSatYPvXgom2McJrJwgsJ9uy0qF0+t1Sfv0BkiJg73f6TYZ8iWEqESSqIXRUKtVTOrZFK2i8Ou+i4xccgiVCp5oVpis955P4uNVURyKSwbA2cacUR3r0zu4NiaakvWN9HG25o/BrXl5wT4OxyXz/He7+bJPc7o2vW2hDws7aPqMbsvJ1DWLn1oLp9ZBvYjCcpf2w18jocnT0OaNcvgpCCFEUZKohVFRq1V88nQztAos3X+REYt1d9b1XW35dO1JNpzQjYG2MtPwWjtfBrX11XUKK6UaNuYsHtSKYb8cYGNUIkMWHWD8E42KX93LzAoadNFtigLKbRMrnFoH8UfA0afoMdFrwbu1LuELIcQDkEQtjI5areLTXs1QFPj9wEWG/XIQgHytgkatok9LT0Z28MPF7sGeJVqaaZj9QhAT/zrOz7tief+vE1xOvsnYrv6o77YAiUoFqtvmPg95DRzrgP1tz9OvnYFf+oDaFMW7NVdc2hFlF86jYa3KvLCJqBzlObuVEOX1/0kStTBKGrWKz55phqIo/HHwEgAR/q6M6dqAei625XYdE42aD59qgoeDJZ+tjWbuP+e4nJLF588GlGwxEmtn3epdt9GmXiHbzhfL1BhU57bicW4rHsDlXU3xaP8/XTO5LBpiVMzMzFCr1Vy+fJmaNWtiZmZ2z74OQtyLoijk5ORw9epV1Go1ZmZmD3Q+6fVdDOn1bTzytQrLDl7Cp4aVrsNXBVp28CLvLD1Cbr5CSB0n5r4YjL1VyebuzcvXsvtcEmuOXWHd8QSupmXjo7rCY+pDRGgOEqI6gYnq1qdrM1to2gtavAQeLWTYl5HIycnhypUrZGZmGjoUUU1YWVnh7u5ebKIuTZ6RRF0MSdQPr+1nrvH6T/tJy86jnosN8we2pLajVbFls/Py2XHmOmuOXWHDiQT9EDEAWwsTIvxd6dzYjXb1nRn87Rr841cyyPpfauTcNgOba1Ndwm72LFg6VnT1xH0oikJeXt5956QW4n40Gg0mJiZ3bZmRRP2AJFE/3KKupDJw3l7iU7NwsTVn3sCWNPbQLXJ/MyefracSWXMsnr+jEknLLlzeztHKlE6N3OjS1I3wus6YmRT2Qt8Vc53n5uzCRA3/9DbD/eyvcOJPyM/WFQh+BZ6YVqn1FEIYjoyjFuIB+LvbsSyyNQN+2Et0Qhq9Z+9kRIQfB2OT2RJ9lZu5hXdbLrbmdGniRpcmboT4ON11iFgr3xo81tCFv08m8uFxJ77pNxce/wyO/AYHFkCLFwsLXz4EMZuheT+wcang2gohjJ3cURdD7qgFQMrNXF7/aT87Y64X2V/b0ZKut5JzoKfj3XuI/8fJ+FS6fvkPigLLhrQm0OtWU3fBr2BBE9mfkbp1tQOeh56zyqs6QggjUpo8Y/DVs2bOnImPjw8WFhaEhoayZ8+ee5ZPTk4mMjISd3d3zM3NqV+/PqtXry5S5tKlS7zwwgvUqFEDS0tLmjZtyr59+yqyGqIasrc0Zf7LLekb4oW/ux2R7euyclgb/nmnPeO6NSLI26nESRqgoZsdvW4tOPLJmpMotyfo259j1XkUaofonl0XSDgO69+Fi/sLE7sQ4qFg0KbvJUuWMGrUKGbPnk1oaCjTp0+nc+fOREdH4+JyZ5NfTk4OHTt2xMXFhaVLl1KrVi0uXLiAg4ODvsyNGzcIDw+nffv2rFmzhpo1a3L69GkcHaWjjig9cxMNk59uWm7nG9WxPisOX2b3uSQ2RyfyWMNi1tht9qxuu92+ebB3Luz4WjfveKOndFutYN0a3EKIasugTd+hoaG0bNlSv9aoVqvF09OTYcOGMWbMmDvKz549mylTpnDy5ElMTYsfNjNmzBi2b9/OP//8U+a4pOlbVKTJq6P4dlsMDVxtWT2ibckmQTm1Do4s0c14lptRuN/WAxo9CY16gGeoJG0hqogq0fSdk5PD/v37iYgonDdZrVYTERHBzp07iz1mxYoVhIWFERkZiaurK02aNGHSpElFhlKsWLGC4OBgnn32WVxcXAgMDGTu3LkVXh8hSmrIo/WwtzQlOiGNPw5cvP8BoFu565kf4J2z0GchNO2tG4+ddhl2z4Z5XWCaP6x6C87/C1oZXiREdWGwRH3t2jXy8/NxdS3a9Ofq6kp8fHyxx8TExLB06VLy8/NZvXo17733Hp9//jkfffRRkTKzZs3Cz8+PdevWMXjwYIYPH86CBQvuGkt2djapqan6LS0trXwqKUQx7K1MiWxfF4BpG06RlVuKpGpqCf5PQK+58PYZ6LsYAvqCuT2kx+uax+d3g88bwKn1FVQDIURlqlLDs7RaLS4uLsyZMweNRkNQUBCXLl1iypQpTJgwQV8mODiYSZMmARAYGMixY8eYPXs2/fv3L/a8kydP5v3336+0egjxUpgP87ef53JKFgt2nOd/j9Qt/UlMLaBBV92WlwPntsKJ5XByFWRcBUfvwrKXDuj2+bTVLTIihKgyDHZH7ezsjEajISEhocj+hIQE3Nzcij3G3d2d+vXro9EUzsHs7+9PfHw8OTk5+jKNGjUqcpy/vz+xsbF3jWXs2LGkpKTotxMnTpS1WkKUiIWphlGdGgAwc/MZkjNzHuyEJmbg1xGemglvnYYBq6Bmg8LXt38Ji3rDv18U7tNqpQe5EFWAwRK1mZkZQUFBbNq0Sb9Pq9WyadMmwsLCij0mPDycM2fOFFmR5NSpU0XmUg0PDyc6OrrIcadOncLb25u7MTc3x87OTr/Z2pbfog9C3E3PwFo0dLMlNSuPb7acLb8Ta0zBp03RfQ6eYO+lS+YFolfDlwGw6k1dJ7WcDIQQxsegXURHjRrF3LlzWbBgAVFRUQwePJiMjAwGDhwIwEsvvcTYsWP15QcPHkxSUhIjRozg1KlTrFq1ikmTJhEZGakv88Ybb7Br1y4mTZrEmTNnWLRoEXPmzClSRghjoFGrGN2lIQDzd5znUvLNirtYp49g5BGo3bJw35kNkHwB9n6nW5bz0zrwU0/Y+Q1cOy1320IYCYM+o+7Tpw9Xr15l/PjxxMfH07x5c9auXavvYBYbG4v6tuEmnp6erFu3jjfeeINmzZpRq1YtRowYwejRo/VlWrZsybJlyxg7diwffPABderUYfr06fTr16/S6yfE/TzaoCatfJ3YFZPEtPWn+Lx3QMVd7L+LA3T6GPw66xL26Y2QEgtn/9Zt68aCg7fuDtyvkzzbFsKAZArRYsg4alGZDscl89TM7ahUsHp4W/zd7So/CEWBa6fg9AZd4r6wA/Jve26uMdc1p4f+TzdUTAjxQKrEOGohhE6ApwPdmrqjKPDp2pOGCUKl0nU+az0UXvoT3jkHz/0CwS/rnm3nZ8PZTZB8W6fMmzcgMUqayIWoYFVqeJYQ1dVbnRuw7ng8W6KvsuPsNVrXdTZsQOY20PBx3aYocDUaTq2Bht0KyxxfBivf0M2K1vvu8xQIIR6M3FELYQTqOFvTN8QLgE9vX7DDGKhU4NIQ2rwBdh6F+9MTdU3i7rc9V795A5ZHQtRKyMms/FiFqIbkjloIIzG8gx9/HLjI4YsprDp6hSeaedz/IEN6dAyEDQXltpnVTm+AQz/rNhNLqNseGjyum5TF2sCtBEJUUXJHLYSRqGlrzqB2vgBMWRdNbr72PkcYAXMbsLAv/N6lEYQO1j3XzrupG6u9YihM9YMfusLuOZCWcPfzCSHuIIlaCCPyaltfnG3MuHA9k1/23H02PaPl1gS6fqIbs/36v/Do/5Hn0hQULcTugDVvw7SGsKC7bunOjOuGjlgIoyeJWggjYmNuwogOfgB8ufE06dl5Bo6ojFQq8mo25ifzPgRfG0/rrK/4MPcFEu1uJe1z22DlSN2d9ubJho5WCKMmiVoII/NciBc+Nay4npHD3G0xhg6nTHbFXOeJr//lvT+Pk5yZS46NB9/nP85T2e+TO/QQREwEt2a659tOvoUHplyCI79CtqxgJ0QBSdRCGBlTjZq3O+umFp37TwyJaVkGjqjkLiXfJHLRAZ6bs4uT8WnYW5ry4VON2fZOe5xtzLmSksVfsaa6HuSv/wND9xcd8nX0N/hjEPz6kuEqIYSRkUQthBF6vKkbAZ4OZObk89Wm04YO576ycvP5cuNpOny+hVVHrqBWwYutvNny1qO8GOaDlZkJA8N9AJizLaZw+JlzPV2HtAKWDuBUF/y7F+5LS4Clr+iW78x7wFXGHmILdpyn2cR1HLuUYuhQRClJohbCCKlUKsZ21d1V/7Injpir6QaOqHiKorDm6BU6fL6VLzaeIitXS0gdJ1YOa8uHPZrgaG2mL/tCqDdWZhpOxqex9dTV4k8YNACG7YfA2+6oT/wJx5bC4udhmj+sG6ebgEWUysLdF0jNymPZwUuGDkWUkiRqIYxUK98atG9Qk3ytwtT1xpeYouPT6PfdbgYvPMCl5Jt42Fsw4/lAlrzWikYed85Xbm9lynMtdZO6zLnXs3eVCjS3TfHg0wZaRYKNK2Reg50zYGYIfNcRDvwE2cb5IcaYJGXkcCpB93Pad+GGgaMRpSUTnghhxEZ3bciWU1dZfTSe8X8eQ6NWkZevkKdVyMvX6v699XVuvkK+VrcvN19bWE6r+7qmrTm+ztbUdbHB19kG35rWuNtboPrvqlr3kZKZyxcbT/HTrgvkaxXMTNS8/khdBj9SF0szzT2PfbmNDwt2nmfH2escu5RCk1r29ywPgGsj6DIJOn4Ap9fDwZ/g1Dq4uEe3rR0DjXtCi/5QO/jOVcIEe88n6b8+fimFrNx8LEzv/V4J41GmRB0XF4dKpdKv+LFnzx4WLVpEo0aNeO2118o1QCEeZg3d7OjVojZL91/kx50XHuhcJ+PT+Of0tSL7LE011HG2xremNXVr2uj/reNsjbV50T8P+VqFxXtjmboumhuZuQB0aezGuG7+eDqVbAnM2o5WPNHMnT8PXebbbTF83Tew5BXQmBTOP54WD4cWwcGfIemsLnkf/AlqNoTAFyGgL1jXKPm5q7k95woTdZ5W4XBcMqG+8vOpKsqUqJ9//nlee+01XnzxReLj4+nYsSONGzdm4cKFxMfHM378+PKOU4iH1nvdGuFub0F2nhYTtQoTjfrWvypM1Wo0ahWmGt1+/ddqdWFZjQq1SkV8yk1irmZw9moGMdfSib2eyc3cfE5cSeXEldQ7rutmZ4FvTV0S93ayZtnBS/py9V1tmNC9MeH1Sj8t6GvtfPnz0GVWHbnMO50blDjJF2HrBm1H6XqPX9ihS9LHl8PVk7B+HDh6F+2Q9pDbfU43sYy1mYaMnHz2x96QRF2FlClRHzt2jJCQEAB+/fVXmjRpwvbt21m/fj2vv/66JGohypG9lSlvdmpQ7ufNzdcSm5RJzNUMYq6m6/69ls7ZqxkkZeQQn5pFfGoWO84Wzh5mZ2HCGx3r80Irb0w1Zevi0tjDnrZ+zvxz+hrf/3uOiU82LnslVCrwCddtXT+Fo0t1vcPrdykss3sOZFyFFi+Bg2fZr1VFpWblcuKy7gNWv1bezNkWw/7z8py6KilTos7NzcXc3ByAjRs38uSTTwLQsGFDrly5Un7RCSEqjKlGTd2aNtStaQO4FnktOTNHd+d9NZ2Yaxmcu5pBbUdLBj9alxo25g987dfa+fLP6Wss2RvHiA5+RXqHl5mFPbR8RbcV0ObD9i8h9SI4138oE/X+CzfQKuDlZEW3pu66RB17A61WQa2W5/lVQZkSdePGjZk9ezbdunVjw4YNfPjhhwBcvnyZGjWkOUWIqs7ByowgbzOCvB0r5Pxt6jnTyN2OE1dS+WnXBYbfmja13CkKdPoAjv4O/k8U7t/+JcTuhmbP6u6+TS0r5vpGoOD5dEgdJxp52GFhqiY5M5eYaxnUc7G5z9HCGJSp7erTTz/l22+/5dFHH6Vv374EBOjWo12xYoW+SVwIIe5GpVLxv0d0U4cu2HGerNz8+xxRRhoTaNIL+i4qTMaKouuEFr0KfhsAU/xg+RA4u1l3B17NFCTq0DpOmGrUBNR2AGD/haR7HCWMSZkS9aOPPsq1a9e4du0aP/zwg37/a6+9xuzZs8stOCFE9fV4U3dqOVhyPSOH3w9crLwLq1Tw7HwIHwl2tSEnDQ4thJ966CZUWTsWLh3QJfQq7mZOPkcuJgMQWkfX2lnQSrJfxlNXGWVK1Ddv3iQ7OxtHR90bfuHCBaZPn050dDQuLi7lGqAQonoy1ah5pU0dAOZuiyFfW4mJ0bUxdHwfRh6FgWsgaCBYOEB6Auz6Bua2hxktYcunkFQ1F0YBOBh7g9x8BTc7CzyddC0KwT66v9sy8UnVUaZE/dRTT/Hjjz8CkJycTGhoKJ9//jk9evRg1qxZ5RqgEKL66tPSE3tLU85fz2TDifjKD0CtBu/W0H06vHUanvtFN3mKiQVcPw1bJsFXgTC3g27O8Spm923PpwsmtmnhpUvUMbd69wvjV6ZEfeDAAdq2bQvA0qVLcXV15cKFC/z444989dVXpT7fzJkz8fHxwcLCgtDQUPbs2XPP8snJyURGRuLu7o65uTn169dn9erVxZb95JNPUKlUjBw5stRxCSEqlrW5CS+00k0rOnvrbYt1GIKJmW4ylWfnw9tnoMdsqPsYqNSQdgWsaxaWPb0Rrp81WKgldXtHsgIOVmb6TmQH5K66SihTos7MzMTW1haA9evX8/TTT6NWq2nVqhUXLpRu9qQlS5YwatQoJkyYwIEDBwgICKBz584kJiYWWz4nJ4eOHTty/vx5li5dSnR0NHPnzqVWrVp3lN27dy/ffvstzZo1K30lhRCVon9rH8xM1ByKS2avsYzvNbeF5n3hxWUw6iT0+l539w2Qn6dbivPrFrqe40YqOy+fA7G6n2crX6cirwV7S/N3VVKmRF2vXj2WL19OXFwc69ato1OnTgAkJiZiZ3fnZPz3Mm3aNAYNGsTAgQNp1KgRs2fPxsrKqkgntdv98MMPJCUlsXz5csLDw/Hx8eGRRx7R9zwvkJ6eTr9+/Zg7d67+WboQwvi42FrQq4Xug/acbUZ4l2rrCt5hhd9nXgf3Zro77FpBhfu3TYU1o+HcNl0yN7CjF1PIztPiZG12a6x8oRa3ErXcUVcNZUrU48eP56233sLHx4eQkBDCwnT/idevX09gYMnn7s3JyWH//v1EREQUBqRWExERwc6dO4s9ZsWKFYSFhREZGYmrqytNmjRh0qRJ5OcXHVYRGRlJt27dipxbCGGcXm3ri0oFG6MSOZOYZuhw7s3WFV76E944XrjKl6LA/vmwezYs6A5Tbw35Orkacm8aJEz982kfpzsWXim4oz58MZmcPG2lxyZKp0wTnjzzzDO0adOGK1euFLmT7dChAz179izxea5du0Z+fj6urkVnRXJ1deXkyZPFHhMTE8Pff/9Nv379WL16NWfOnGHIkCHk5uYyYcIEABYvXsyBAwfYu3dvieLIzs4mOztb/31ampH/oRCimqlb04aO/q6sP5HA3G3n+PSZKvC4yuS2GdoUBbp+BidXQvRquJmkG/J1aCGYWkG9DtCwO9TvBJaV08JX3PPpAnWcrXGyNiMpI4fjl1MI9JJWR2NW5mUu3dzccHNz4+JF3fjH2rVrV8pkJ1qtFhcXF+bMmYNGoyEoKIhLly4xZcoUJkyYQFxcHCNGjGDDhg1YWFiU6JyTJ0/m/fffr+DIhRD38r9HfFl/IoFlBy/xZqf6uNiV7PfXKKjVhSt75edB7E5d0o5aqZu+NOov3aY21SXtxk/ryprbVkg4efla/TjpUN87E7VKpaKFlyMboxLYf+GGJGojV6amb61WywcffIC9vT3e3t54e3vj4ODAhx9+iFZb8mYUZ2dnNBoNCQlFhz0kJCTg5uZW7DHu7u7Ur18fjaZwLVV/f3/i4+P1TemJiYm0aNECExMTTExM2Lp1K1999RUmJiZ3NJEDjB07lpSUFP124sSJEtdBCFE+grydCPJ2JCdfy7wd5w0dTtlpTKBOW90iIW8cg9e2QLu3dUtwanPh1FpY9hpMqQcpFTPRy4krqaRn52FrYUJDt+L7DcnEJ1VHmRL1uHHjmDFjBp988gkHDx7k4MGDTJo0ia+//pr33nuvxOcxMzMjKCiITZs26fdptVo2bdqkf+79X+Hh4Zw5c6bIB4JTp07h7u6OmZkZHTp04OjRoxw6dEi/BQcH069fPw4dOlQkwRcwNzfHzs5OvxX0aBdCVK7/tdNNK/rzrgukZxu+Q9YDU6nAIxAeexcid8OQXdDuHahRDxx9wL52Ydk9c3Urf+Vl3/V0JVXQ7N3SxwnNXRbeuH3iE4MOixP3Vaam7wULFvDdd9/pV80CaNasGbVq1WLIkCF8/PHHJT7XqFGj6N+/P8HBwYSEhDB9+nQyMjIYOHAgAC+99BK1atVi8uTJAAwePJgZM2YwYsQIhg0bxunTp5k0aRLDhw8HwNbWliZNmhS5hrW1NTVq1LhjvxDCuET4u+Jb05qYqxks3hPLq219DR1S+XLxh8fGQfv/g8zb5trOyYQNEyA3A17dBLWDH+gyu+/xfLpA01r2mGpUXE3L5uKNm2VbF1xUijLdUSclJdGwYcM79jds2JCkpNJN9N6nTx+mTp3K+PHjad68OYcOHWLt2rX6DmaxsbFFls709PRk3bp17N27l2bNmjF8+HBGjBjBmDFjylIVIYQRUatVDLqVnH/49xy5+dW0R7JKBda3rTSYlwVBA8ArrOiQr/XvwYrhELO1xAuGaLUKe8/fP1FbmGpoUssegH2yQIdRUyllaPMIDQ0lNDT0jlnIhg0bxp49e9i923gnASiJixcv4unpSVxcHLVr177/AUKIcpOVm0+bTzdzLT2bL/oE0DPwIf0dzMvRDfPKStZ9b+0CjZ7STXHq1QrUdz7GA4iOT6Pz9G1Ymmo4MrETppq73499tPIE3/17jn6hXnzcs2kFVELcTWnyTJmavj/77DO6devGxo0b9c+Sd+7cSVxc3F2n8hRCiJKwMNUwMNyHKeui+XZrDD2a17pjHPBDQa2B3gvg2B8QtQIyEmHvXN1m4wr+T0LjHrq78NuS9u5z1wFdZ7F7JWnQPaf+7t9z0qHMyJWp6fuRRx7h1KlT9OzZk+TkZJKTk3n66ac5fvw4P/30U3nHKIR4yLwQ6o2VmYaT8WlsO33N0OEYhloDvo/Ck1/pFgzptxSa9wMLe90qX3vnwvxu8HlDWPUmnPsHtPklej5doGCGsuiENFKzciuyNuIBlKnp+24OHz5MixYtih0CVZVI07cQhvfBXyf4Yfs5wuvVYOGrrQwdjvHIy4FzW+H4Mt1Y7awU/UuKjSuPZn3OhXQ1i19rRSvfGvc4kU67zzYTm5TJjy+H0K5+zfuWF+WjNHmmTHfUQghR0V5u44NGrWL7mescu5Ry/wMeFiZm4NcRenwDb525daf9Alg4kG1dmwvpasw0app7OuiGfJ3bds+OaLJAh/GTRC2EMEq1Ha14opk7AN9uizFwNEZKn7RnwttnWN9IN4y1uacDFnmpsHasbu7xeyzJKQt0GD9J1EIIo/XarQlQVh+9QlxSpoGjMXIaU7bE6+YfD6njpBubHdAHvNtAzfqF5Za9Dr/2h0OLIP2qfuKTg7E3yKuuw+GquFL1+n766afv+XpycvKDxCKEEEU09rCnrZ8z/5y+xvf/nmPik40NHZJRK9KRzL4mPDWzaIG8bDjxJ+RmwonlgIoGHi1427wua3KaER0fSuNaMu+3sSnVHbW9vf09N29vb1566aWKilUI8RAquKtesjeOGxk5Bo7GeF28kcml5Jto1Cp9c/Yd1KbQ/y/d3ONuzQAF1eX9RKp+ZaX5u9RZEAx/RuqSeVZqpcYv7q5Ud9Tz5s2rqDiEEKJYbeo508jdjhNXUvl4dRRTnw24/0EPoYLZyJrUssfG/C5/2tVq3fSktYN184+nXoEzGziz/Q/cru3EJucaHPxZt6lNwTsM/DpDixd1w8KEQcgzaiGEUVOpVLz3RCPUKli6/yJL91fMilNV3e4YXaIOLcH4aT07d2jxEgldv6NF9reMMJ0IrYaAU13dSl/ntsHGCUWPSY7VDRETlUYStRDC6IXVrcHICF2HqHeXH+VUQpqBIzI+BStmhfiUIlHfEuDpQJ7KlD/T6hMfNgGGH4BhB6DzZF3ivv1u+rcBMKUunN1cTpGL+5FELYSoEiLb16NNPWeycrUMWXiAzJxqsAxmOUlMyyLmWgYqlW5py9KyMTfB3123brV+OtEadSFsCHT6sLBgToZuDe3sVN1KYAWiVsLObyDp3INUQ9yFJGohRJWgUauY/lxzXGzNOZOYzrvLj8k6yrfsPadLrg3d7LC3Mi3TOQonPrnHSlpm1jDqJLz+L9i63RbAXFg3Fr5qDjNbwcb34eI+0Mpwr/IgiVoIUWU425jzVd9A1Cr448Alftsnz6sB9txaiKNUz6f/o8QTn6jV4PaflbYaPgF12oFKA1ej4N9p8F0H+LwBrBgG0Wt047pFmZRp9SwhhDCUVr41eLNTA6asi+a9P4/RzNOehm52hg7LoEqzEMfdBN9qMj9+OZWbOflYmhW/jGaxQgbptps34PRGiF4NZzbqVvw68KNuM7GEuu2h7mPgHQ41G+qSvrgv+SkJIaqcwY/UpV39mmTn6Z5XZ2Q/vM+rkzNzOBmv61xXlufTBTzsLXCzsyBPq3D4YnLZTmLpCM2ehWfnwdtn4cXlEPI/sPeCvJu6BL76LZgVBhf+LTwuO12aye9BErUQospRq1V80TsANzsLYq5mMG7Z0Yf2efXe87qmat+a1tS0NS/zeVQqFUG3phMtl/WpTcx0d9CPfwYjj8Dr23Vjt30f1fUirxVcWHbzJPisDuz97sGvWw1JohZCVEk1bMz5+vlANGoVyw9dZvHeOEOHZBCFz6fvv6Tl/QR53epQdv4eHcrKQqUCtya6GdFe+hPeOQdmVoWvX9oPWclg4VB038Jn4d/pcHE/5D+8rSbyjFoIUWW19HHirU4N+HTtSSasOE5AbQcaeTxcz6sLnk8/SEeyAgULdByITUarVVCrVQ98zmKp//P8e8AquHIYavgW7ovZAqfX6zYAMxvwDAWvMKjVQrdZPhzzkkuiFkJUaf9r58uec9fZHH2VyEUH+GtYm7tPoVnNpGfn6dfqfpCOZAX83e2wNNWQcjOXs1fT8XO1feBzlojGBGoH/SeYJ8HEAs7/Cxd26O64z27SbQWcfKFWUOHm1hRMLSsn5kokTd9CiCpNrVbxee/muNtbcO5aBmP/eHieV++/cAOtArUdLfFwePAEZapRE+Bprz+3QTn7QVgk9P1F11T++r/Q5VNo8owuQQMkxcDR32DtGPi+IyzqXfQcV09ViyZzSdRCiCrPydqMGc8HYqJW8dfhyyzcHWvokCpFwfPp8ribLhDsrTvXPkMn6tsVjN1u9To88z0MP6hL3i/8Du3fhfpdwdoFPAILj7l5A2a2hE+8IPu2KWez06CKfZAzikQ9c+ZMfHx8sLCwIDQ0lD179tyzfHJyMpGRkbi7u2Nubk79+vVZvXq1/vXJkyfTsmVLbG1tcXFxoUePHkRHR1d0NYQQBhTk7cQ7XRoA8MHKE/om4eqsYH7vVuXQkaxAUEknPjE0KyeoFwGPvA3PL4a3TumSdoGkGDCzBRsXML+tCX9xP5haH355Hv6Zpmtaz8ko8WUN0Vpj8ES9ZMkSRo0axYQJEzhw4AABAQF07tyZxMTEYsvn5OTQsWNHzp8/z9KlS4mOjmbu3LnUqlVLX2br1q1ERkaya9cuNmzYQG5uLp06dSIjo+RvhhCi6hnU1pcIfxdy8rRELjpAWlauoUOqMFm5+RyOK7/n0wVa3Or5HXMtg+vp2eV23gqnUumGhBWoFQRjLsDANYX7FAXij+omYoleBZveh/ndYLInzG4DK0fBoV/g2pli77q3nrpKnzm7iEuq3FnWVIqBH+aEhobSsmVLZsyYAYBWq8XT05Nhw4YxZsyYO8rPnj2bKVOmcPLkSUxNSzan7dWrV3FxcWHr1q20a9fuvuUvXryIp6cncXFx1K5du3QVEkIYVHJmDt2++pdLyTfp1tSdGc8HolJVUO9lA9p59jp95+7Cxdac3f/XoVzr2HHaVk4npjPnxSA6NXa7/wFVSe5NuHIELu4t3FIv3VnO0hFqt9RtTZ8hxcKTTtO3kpCazStt6vDeE40eKIzS5BmD3lHn5OSwf/9+IiIi9PvUajURERHs3Lmz2GNWrFhBWFgYkZGRuLq60qRJEyZNmkR+fv5dr5OSovvU6eRUfp86hRDGycHKjK9vPa9edfQKP+26YOiQKsSe26YNLe8PIgXDtPbHGnnzd1mYWoJXKLQeCr0XwKgT8MYJ6P0jtB6mG/5lYnFrOtT1sPljSI5l/IpjJKRm4+tszVudGlRqyAYdw3Dt2jXy8/NxdXUtst/V1ZWTJ08We0xMTAx///03/fr1Y/Xq1Zw5c4YhQ4aQm5vLhAkT7iiv1WoZOXIk4eHhNGnSpNhzZmdnk51d2MSTliZr3QpRlbXwcmRM14Z8tCqKj1ZGEejpSNPa9vc/sArZc/7WRCe+5fd8ukALL0d+2RPH/vPVMFEXx76Wbmv0lO77vBxIOKZbAeziHtbe8ODPQ6dRq+Dz3gGlmwe9HBj8GXVpabVaXFxcmDNnDkFBQfTp04dx48Yxe/bsYstHRkZy7NgxFi9efNdzTp48GXt7e/3WqNGDNWkIIQzvlTZ16NTIlZx8LUMW7SflZvV5Xp2Tp9UPnyqPiU7+q2CBjiOXUsjOu3trZbVlYqabUCX0NRI7zmDMqvOAbk30QK/Kn2TFoIna2dkZjUZDQkJCkf0JCQm4uRX/XMTd3Z369euj0RR+ovH39yc+Pp6cnJwiZYcOHcrKlSvZvHnzPZ8BjB07lpSUFP124sSJB6iVEMIYqFQqpjwTQG1HS+KSbjJ66ZFqM7766KUUsnK1OFqZUq+mTbmf36eGFTWszcjJ03LsUmq5n7+qUBSFMX8cJTkzl8Yedgx7zM8gcRi06dvMzIygoCA2bdpEjx49AN0d86ZNmxg6dGixx4SHh7No0SK0Wi3qW0uknTp1Cnd3d8zMdD3+FEVh2LBhLFu2jC1btlCnTp17xmFubo65eeFk9qmpD+9/TCGqE3srU2Y+34JnZu9g7fF4Wk3ehKOVGY5WZjhYmeJgZYq9pe5rx9u+drAyxeHW1xamldvMWRIFz6db+jhVyDSfKpWKFt6ObDiRwIELN/RDth42S/bG8ffJRMxM1HzRpzlmJoa5tzX4PHujRo2if//+BAcHExISwvTp08nIyGDgwIEAvPTSS9SqVYvJkycDMHjwYGbMmMGIESMYNmwYp0+fZtKkSQwfPlx/zsjISBYtWsSff/6Jra0t8fHxANjb22NpWf2mlxNC3F2ApwMTn2zM+D+Pk5CaTUJq6YYcWZiq9Um7f2sf+oZ4VVCkJVcRE538V9CtRL3vQhKD8L3/AdVM7PVMPlypa119u1MD6lfWdKrFMHii7tOnD1evXmX8+PHEx8fTvHlz1q5dq+9gFhsbq79zBvD09GTdunW88cYbNGvWjFq1ajFixAhGjx6tLzNr1iwAHn300SLXmjdvHgMGDKjwOgkhjEu/UG86NnIlPiWL5Mxckm/mkpKZw43M3Fvf55Bya/+NzMKv87UKWbla4nOziE/N4qOVJ3gywANrA84lnq9V2Herk1erCuhIViDYu2DJy2QURamWQ9zuJl+r8NZvh8nIySekjhMvt7l3q2xFM3iiBt2z5Ls1dW/ZsuWOfWFhYezateuu56suz6GEEOXHxdYCF1uLEpdXFIX07DxdIs/MZfjig5y7lsHKI5fp09Jwd9VRV1JJy87DxtwEf/eKWymsSS17zDRqrqVnE5uUiXcN6wq7lrH5/t8Y9pxPwtpMw+fPBqCpqFXESqjK9foWQojKoFKpsLUwxdPJiqa17enT0hPA4OteFyxrGezjWKEJxMJUQ5Naug8C+x6WYVpAdHwaU9edAmB890Z4Olnd54iKJ4laCCFKoFeL2pioVRyMTSY63nBzLVTG8+kCBcO0quXEJ8XIydPyxpJD5ORr6dDQhd7BnoYOCZBELYQQJVLT1pwIf13fmcV7DbM6l6Io+h7foeW4EMfdFMz7/bBMfPLVptOcuJKKo5Upk3s1NZrn8pKohRCihPqE6O6wlh28RFZu5U8EciYxnRuZuViYqmlaq+JnWisYlnUqMa1aTRhTnAOxN/hmyxkAJvVsWqr+DBVNErUQQpRQO7+aeNhbkJyZy7rj8ZV+/V237qZbeDlWypjemrbmeNewQlHgYDVu/s7MyePNXw+jVaBnYC26NnU3dEhFSKIWQogS0qhVPHvrueXiPZXfqez2hTgqS5VZn/oBfLLmJOeuZeBmZ8HEJxsbOpw7SKIWQohS6N3SE5UKdsZc5/y1ylvjXvd8uvI6khUoSNT7qmmi3nbqKj/u1K2wNuXZZthblmz55MokiVoIIUqhloMl7fxqArBkX+XdVccmZZKQmo2pRqXv5FUZgr11HwoOxSWTl6+ttOtWhpTMXN5ZegSA/mHetL31vhobSdRCCFFKfW91Klu6/yK5lZS8CsZPB9R2qNT5x/1cbLC1MCEzJ5+TBhyWVhEmrDhGfGoWvs7WjOnqb+hw7koStRBClNJjDV1xtjHjalo2m08mVso1d8dU/vNpALW68A5+3/mkSr12RVp15ArLD11GrYKpBlhjujQkUQshRCmZmajpFaRbOrcyZirLyM5j6yndB4LKTtRw27zfscmVfu2KkJiaxbvLjwIw5NF6lfoooSwkUQshRBn0udX7e0t0IldSblbotb7depZr6Tl417CidV3nCr1WcQo6lO2vBnfUBWtM38jMpZG7HcM7GGaN6dKQRC2EEGXgW9OG0DpOaBX4bd/FCrvOlZSbzPknBoAxXRoaZE3kAE8HNGoVl1OyuJxcsR9KKpp+jWmNYdeYLg3jj1AIIYzUc7c6lS3ZG4dWWzGr9k1ZF01WrpaWPo50aeJWIde4H2tzE/zddesx76/Cw7RuX2P6rc71aeBmuDWmS0MStRBClFHXJu7YWZhwKfkm/565Vu7nP3oxhT8OXALg3W6NDDr3dMEwrW+2nCXmarrB4igrRVF45/dba0z7OPFKG19Dh1RikqiFEKKMLEw19AysBejuqsuToih8tEp399ejuQcBng7lev7S6hvihZ2FCVFXUun21b8s3H0BRamYVoSKsOZYPLtikrAwVTPVCNaYLg1J1EII8QD6tPQCYP2JeK6nZ5fbedefSGD3uSTMTdS83aVhuZ23rBq42bJ2ZDta163Bzdx8xi07xqsL9nE1rfzqXFGycvOZtDoKgP+1q4tXDcOvMV0akqiFEOIBNPKwI6C2Pbn5ir6Z+kHl5Gn5ZM1JAF5tW4daDpblct4H5eFgyc+vhPJuN3/MNGo2nUyky/RtbDyRYOjQ7un7f89x8cZN3Ows+N8jVafJu4AkaiGEeEAFd9W/7I0tl+bgn3dd4Ny1DJxtzBj8aL0HPl95UqtVvNrWlxXDwmnoZsv1jBxe/XEfY/84QkZ2nqHDu0NCahYzN+uWrxzTtSFWZiYGjqj0JFELIcQDerK5B1ZmGmKuZjzw4hXJmTl8uek0AG92aoCNuXEmloZudiyPDGdQ2zqoVPDLnji6ffWP0S2HOWVdNJk5+QR6OfBUcw9Dh1MmkqiFEOIB2Zib8EQz3RrGv+yJfaBzff33GVJu5tLA1ZbetyZVMVYWphrGdWvEwldDcbe34Pz1TJ6ZvZMvNpwyigU8jlxMZul+3Rj38U8Yttf8g5BELYQQ5eC5EF3z9+qjV0i5mVumc5y/lsGPO88DMK6bf5Xpmdy6rjNrR7TjyQAP8rUKX246zTOzd3KuEpcB/S9FUfjgL12v+Z6BtQg08mlC78UoEvXMmTPx8fHBwsKC0NBQ9uzZc8/yycnJREZG4u7ujrm5OfXr12f16tUPdE4hhHgQgZ4O1He1IStXy4pDZetU9smak+TmKzxSvybt6hvnkot3Y29lyld9A/nyuebYWphwKC6Zx7/8h0W7y+e5fWmtPHKFfRduYGmqYbQR9Jp/EAZP1EuWLGHUqFFMmDCBAwcOEBAQQOfOnUlMLH5FmpycHDp27Mj58+dZunQp0dHRzJ07l1q1apX5nEII8aBUKhXP3epUVpaFOnbHXGft8XjUKt3ddFX1VPNarB3Zjla+TtzMzef/lh1l0I/7uFaOQ9fuJys3X99rfvCjdXGzt6i0a1cEgyfqadOmMWjQIAYOHEijRo2YPXs2VlZW/PDDD8WW/+GHH0hKSmL58uWEh4fj4+PDI488QkBAQJnPKYQQ5aFnYC3MNGqOX07l2KWUEh+n1Sp8fGucb98QL+q7Vo2pLe+mloMli15txbjHdcO4NkbphnFtiqqcYVxztsVwKfkmHvYWDGpb9YZj/ZdBE3VOTg779+8nIiJCv0+tVhMREcHOnTuLPWbFihWEhYURGRmJq6srTZo0YdKkSeTn55f5nEIIUR4crc3083GXplPZn4cvceRiCjbmJrzRsX5FhVep1GoVg9r58ufQcBq42nItPYdXFuxj8uqoCm0Kj0/JYtaWswCMedzfqNeZLimDJupr166Rn5+Pq6trkf2urq7Ex8cXe0xMTAxLly4lPz+f1atX89577/H555/z0Ucflfmc2dnZpKam6re0tLRyqJ0Q4mH0XEtdT+0Vhy6TmXP/ccU3c/L5bG00AEPa18XZxrxC46ts/u52/Dk0nFfb1AHg220xTF0fXWHX+2ztSW7m5hPs7Uj3Wz3xqzqDN32XllarxcXFhTlz5hAUFESfPn0YN24cs2fPLvM5J0+ejL29vX5r1KhROUYshHiYtPKtgXcNK9Ky81h15Mp9y3//bwxXUrKo5WDJy+F1KiHCymdhquHdJxrxYY8mAMzcfJZvtpwp9+scjL3BHwd1HfnGd6+6w7H+y6CJ2tnZGY1GQ0JC0ecWCQkJuLkVv5ybu7s79evXR6MpbM7w9/cnPj6enJycMp1z7NixpKSk6LcTJ048YM2EEA8rtVqlH/98v4U6EtOy+OZWM+07XRpgYVr1m2nv5cVW3oztquuB/dnaaBbsOF9u51YUhQ9uLWHZq0VtmtV2KLdzG5pBE7WZmRlBQUFs2rRJv0+r1bJp0ybCwsKKPSY8PJwzZ86g1RYOpj916hTu7u6YmZmV6Zzm5ubY2dnpN1vbqt2RQwhhWM8G1UajVrHvwg1OJ9z9UdoXG06RmZNPc08HngyomrNmldb/HqnL8Md006JOWHGc3/aVz6pjKw5f5mBsMlZmGt7p0qBczmksDN70PWrUKObOncuCBQuIiopi8ODBZGRkMHDgQABeeuklxo4dqy8/ePBgkpKSGDFiBKdOnWLVqlVMmjSJyMjIEp9TCCEqkoudBY81dAHufld9Mj5V/9p7T/hXm2baknijY319M//o34+U6BHBvWTm5OmHY0W2r4erXdUejvVfBp9Etk+fPly9epXx48cTHx9P8+bNWbt2rb4zWGxsLGp14ecJT09P1q1bxxtvvEGzZs2oVasWI0aMYPTo0SU+pxBCVLS+IZ5sOJHA7wcu8naXBpibFDZrK4rCx6ui0CrQrak7Qd5OBoy08qlUKt57wp+M7DyW7Itj5JKDWJlpaH/rw01pfbu18Dn/K22q33N+lVKVVv6uJBcvXsTT05O4uDhq165t6HCEEFVQXr6WNp9uJj41ixnPB/JEs8Km7c3RiQyct1c3xnjUI1VufeTykq9VGLnkEH8dvoy5iZr5A0MIq1ujVOe4nHyTxz7fQlaulpnPt6BbFenpXZo8Y/CmbyGEqI5MNGqeDdb9AV68p7D5Oy9fy8erdJObDAj3eWiTNIBGrWJa7wAi/F3IztPy6oK9pV5969O1J8nK1RLi48TjTYvvMFzVSaIWQogK0jvYE5UK/j1zjbikTEA3veiZxHQcrUyJbG9ca00bgqlGzYznWxBerwYZOfkMmLeXqCupJTp2/4Ub/HnoMipV9RqO9V+SqIUQooJ4OlnRpp4zoOtUlpaVyxcbTgEwMqI+9pamhgzPaFiYapjzYjAtvBxIuZnLi9/v5uzV9Hseo9UWDsd6Nqg2TWrZV0aoBiGJWgghKlDBQh2/7Y/j67/PcD0jB9+a1jwf6mXgyIyLtbkJ8waG0MjdjmvpObzw3W59K0Rxlh+6xOG4ZGzMTXirc/UajvVfkqiFEKICRTRywcnajITUbOZsiwHg/7r6Y6qRP7//ZW9pyk+vhFC3pjVXUrJ44fvdJKZm3VEuIzuPT9cWDsdysa1ew7H+S/6nCCFEBTI30dCrReEyvK3r1qCDf9mGIT0MatiYs/DVVng6WXLheib9vttNUkZOkTLfbj1LQmo2Xk5WvNzGxzCBViJJ1EIIUcH63Gr+Vt1aa7q6dnoqL272Fix6tRWuduacTkyn/w97SM3KBeDijUy+LWiZeLxhkfHp1ZUkaiGEqGD1XGz4pl8Lvn0hiMYe1bfTU3nydLJi4auhOFmbcfRSCq/M36ufgSw7T0srXyc6N66ew7H+SxK1EEJUgsebutPpIUks5aWeiy0/vhyCrYUJe8/foPe3O1l55IpuONYTjR+alglJ1EIIIYxWk1r2zB/YEiszDccu6cZXP9fSk0YedgaOrPJIohZCCGHUgrydmPtSMGYmapyszXizU/UejvVfBl+UQwghhLif8HrO7BjzGADONuYGjqZySaIWQghRJTxsCbqANH0LIYQQRkwStRBCCGHEJFELIYQQRkwStRBCCGHEJFELIYQQRkx6fRdDq9UCcOXKFQNHIoQQojoqyC8F+eZeJFEXIyEhAYCQkBADRyKEEKI6S0hIwMvr3muTqxRFUSopniojLy+PgwcP4urqilr9YE8H0tLSaNSoESdOnMDW1racIhRCCFHZyvPvuVarJSEhgcDAQExM7n3PLIm6gqWmpmJvb09KSgp2dg/P3LRCCFHdGOrvuXQmE0IIIYyYJGohhBDCiEmirmDm5uZMmDABc/OHc45aIYSoLgz191yeUQshhBBGTO6ohRBCCCMmiVoIIYQwYpKohRBCCCMmiboCzZw5Ex8fHywsLAgNDWXPnj2GDkkIIUQpbdu2je7du+Ph4YFKpWL58uWVen1J1BVkyZIljBo1igkTJnDgwAECAgLo3LkziYmJhg5NCCFEKWRkZBAQEMDMmTMNcn3p9V1BQkNDadmyJTNmzAB008V5enoybNgwxowZY+DohBBClIVKpWLZsmX06NGj0q4pd9QVICcnh/379xMREaHfp1ariYiIYOfOnQaMTAghRFUjiboCXLt2jfz8fFxdXYvsd3V1JT4+3kBRCSGEqIokUQshhBBGTBJ1BXB2dkaj0ejXtS6QkJCAm5ubgaISQghRFUmirgBmZmYEBQWxadMm/T6tVsumTZsICwszYGRCCCGqmnuvVi3KbNSoUfTv35/g4GBCQkKYPn06GRkZDBw40NChCSGEKIX09HTOnDmj//7cuXMcOnQIJycnvLy8Kvz6MjyrAs2YMYMpU6YQHx9P8+bN+eqrrwgNDTV0WEIIIUphy5YttG/f/o79/fv3Z/78+RV+fUnUQgghhBGTZ9RCCCGEEZNELYQQQhgxSdRCCCGEEZNELYQQQhgxSdRCCCGEEZNELYQQQhgxSdRCCCGEEZNELYQQQhgxSdRCiEqlUqlYvny5ocMQosqQRC3EQ2TAgAGoVKo7ti5duhg6NCHEXciiHEI8ZLp06cK8efOK7DM3NzdQNEKI+5E7aiEeMubm5ri5uRXZHB0dAV2z9KxZs+jatSuWlpb4+vqydOnSIscfPXqUxx57DEtLS2rUqMFrr71Genp6kTI//PADjRs3xtzcHHd3d4YOHVrk9WvXrtGzZ0+srKzw8/NjxYoV+tdu3LhBv379qFmzJpaWlvj5+d3xwUKIh4kkaiFEEe+99x69evXi8OHD9OvXj+eee46oqCgAMjIy6Ny5M46Ojuzdu5fffvuNjRs3FknEs2bNIjIyktdee42jR4+yYsUK6tWrV+Qa77//Pr179+bIkSM8/vjj9OvXj6SkJP31T5w4wZo1a4iKimLWrFk4OztX3g9ACGOjCCEeGv3791c0Go1ibW1dZPv4448VRVEUQHn99deLHBMaGqoMHjxYURRFmTNnjuLo6Kikp6frX1+1apWiVquV+Ph4RVEUxcPDQxk3btxdYwCUd999V/99enq6Aihr1qxRFEVRunfvrgwcOLB8KixENSDPqIV4yLRv355Zs2YV2efk5KT/OiwsrMhrYWFhHDp0CICoqCgCAgKwtrbWvx4eHo5WqyU6OhqVSsXly5fp0KHDPWNo1qyZ/mtra2vs7OxITEwEYPDgwfTq1YsDBw7QqVMnevToQevWrctUVyGqA0nUQjxkrK2t72iKLi+WlpYlKmdqalrke5VKhVarBaBr165cuHCB1atXs2HDBjp06EBkZCRTp04t93iFqArkGbUQoohdu3bd8b2/vz8A/v7+HD58mIyMDP3r27dvR61W06BBA2xtbfHx8WHTpk0PFEPNmjXp378/P//8M9OnT2fOnDkPdD4hqjK5oxbiIZOdnU18fHyRfSYmJvoOW7/99hvBwcG0adOGhQsXsmfPHr7//nsA+vXrx4QJE+jfvz8TJ07k6tWrDBs2jBdffBFXV1cAJk6cyOuvv46Liwtdu3YlLS2N7du3M2zYsBLFN378eIKCgmjcuDHZ2dmsXLlS/0FBiIeRJGohHjJr167F3d29yL4GDRpw8uRJQNcje/HixQwZMgR3d3d++eUXGjVqBICVlRXr1q1jxIgRtGzZEisrK3r16sW0adP05+rfvz9ZWVl88cUXvPXWWzg7O/PMM8+UOD4zMzPGjh3L+fPnsbS0pG3btixevLgcai5E1aRSFEUxdBBCCOOgUqlYtmwZPXr0MHQoQohb5Bm1EEIIYcQkUQshhBBGTJ5RCyH05EmYEMZH7qiFEEIIIyaJWgghhDBikqiFEEIIIyaJWgghhDBikqiFEEIIIyaJWgghhDBikqiFEEIIIyaJWgghhDBikqiFEEIII/b/ejo2wAhfdUIAAAAASUVORK5CYII=",
      "text/plain": [
       "<Figure size 500x300 with 2 Axes>"
      ]
     },
     "metadata": {},
     "output_type": "display_data"
    }
   ],
   "source": [
    "from previous_chapters import plot_losses\n",
    "\n",
    "\n",
    "epochs_tensor = torch.linspace(0, num_epochs, len(tracking[\"train_losses\"]))\n",
    "plot_losses(\n",
    "    epochs_seen=epochs_tensor,\n",
    "    tokens_seen=tracking[\"tokens_seen\"],\n",
    "    train_losses=tracking[\"train_losses\"],\n",
    "    val_losses=tracking[\"val_losses\"],\n",
    "    label=\"loss\"\n",
    ")"
   ]
  },
  {
   "cell_type": "markdown",
   "id": "7f8bc233-895f-46d5-8e01-202b991cd60c",
   "metadata": {
    "id": "7f8bc233-895f-46d5-8e01-202b991cd60c"
   },
   "source": [
    "- As we can see above, the loss continues to improve, which is a good sign\n",
    "- Based on the downward slope, one might be tempted to train the model a bit further (and readers are encouraged to try this), but not that DPO is prone to collapse, where the model may start generating nonsensical responses\n",
    "- Next, let's take a look at the reward margins:"
   ]
  },
  {
   "cell_type": "code",
   "execution_count": 52,
   "id": "dmbq6ruuf0Cl",
   "metadata": {
    "colab": {
     "base_uri": "https://localhost:8080/",
     "height": 307
    },
    "id": "dmbq6ruuf0Cl",
    "outputId": "c2886c16-57da-41bd-c9f0-e936da9d9e4d"
   },
   "outputs": [
    {
     "data": {
      "image/png": "iVBORw0KGgoAAAANSUhEUgAAAeoAAAEiCAYAAAA21pHjAAAAOXRFWHRTb2Z0d2FyZQBNYXRwbG90bGliIHZlcnNpb24zLjcuMSwgaHR0cHM6Ly9tYXRwbG90bGliLm9yZy/bCgiHAAAACXBIWXMAAA9hAAAPYQGoP6dpAABn+ElEQVR4nO3deVhUZfvA8e8My7CDoGyyKyIq4o6IlaaJS+bSYmalWfZaLpkt5luZ1q+stLKyslV7K9PMNFNTcU/FXRQ3XFhVFhXZ95nz+2NkkEQFBAbw/lzXXHLOec4592Fw7nnOeRaVoigKQgghhKiX1MYOQAghhBA3JolaCCGEqMckUQshhBD1mCRqIYQQoh6TRC2EEELUY5KohRBCiHpMErUQQghRj0miFkIIIeoxSdRCCCFEPSaJWohGJD4+HpVKRVRUlLFDEULUEEnUQtQzKpXqpq+ZM2caO0QhRB0yNXYAQojykpOTDT8vXbqUGTNmEBMTY1hnY2NjjLCEEEYiNWoh6hlXV1fDy97eHpVKZVh2dnbm448/xsPDA41GQ4cOHVi3bt0Nj6XVahk7diytW7cmMTERgD///JNOnTphYWGBn58fs2bNoqSkxLCPSqXiu+++Y9iwYVhZWeHv78+qVasM269cucKoUaNo1qwZlpaW+Pv7s3DhwhvG8PvvvxMUFISlpSVOTk707duX3Nxcw/bvvvuOwMBALCwsaN26NV9++WW5/ZOSknjkkUdwcHDA0dGRIUOGEB8fb9g+ZswYhg4dyty5c3Fzc8PJyYkJEyZQXFxc6d+5EPWaIoSotxYuXKjY29sblj/++GPFzs5O+fXXX5WTJ08qr776qmJmZqacOnVKURRFiYuLUwDl0KFDSkFBgTJs2DClY8eOSlpamqIoirJ9+3bFzs5OWbRokXL27Fllw4YNio+PjzJz5kzDOQDFw8NDWbx4sXL69Gll8uTJio2NjXL58mVFURRlwoQJSocOHZR9+/YpcXFxSkREhLJq1aoK479w4YJiamqqfPzxx0pcXJxy5MgR5YsvvlCys7MVRVGUn3/+WXFzc1OWL1+uxMbGKsuXL1ccHR2VRYsWKYqiKEVFRUpgYKAyduxY5ciRI8rx48eVxx57TAkICFAKCwsVRVGU0aNHK3Z2dsr48eOVEydOKH/99ZdiZWWlfPPNNzX7ZghhJJKohajH/p2o3d3dlXfffbdcma5duyrPP/+8oihlifqff/5R+vTpo/Ts2VPJyMgwlO3Tp4/y3nvvldv/p59+Utzc3AzLgPLGG28YlnNychRA+fvvvxVFUZTBgwcrTz31VKXiP3DggAIo8fHxFW5v0aKFsnjx4nLr3nnnHSU0NNQQW0BAgKLT6QzbCwsLFUtLS2X9+vWKougTtbe3t1JSUmIo8/DDDysjRoyoVIxC1HfyjFqIBiIrK4sLFy4QFhZWbn1YWBiHDx8ut27kyJF4eHiwefNmLC0tDesPHz7Mzp07effddw3rtFotBQUF5OXlYWVlBUD79u0N262trbGzsyMtLQ2A5557jgcffJCDBw/Sr18/hg4dSo8ePSqMOTg4mD59+hAUFER4eDj9+vXjoYceokmTJuTm5nL27Fmefvppxo0bZ9inpKQEe3t7Q7xnzpzB1ta23HELCgo4e/asYblt27aYmJgYlt3c3IiOjr7Jb1OIhkMStRCN0MCBA/n555+JjIzk3nvvNazPyclh1qxZDB8+/Lp9LCwsDD+bmZmV26ZSqdDpdAAMGDCAhIQE1q5dS0REBH369GHChAnMnTv3umOamJgQERHBrl272LBhA59//jmvv/46e/bsMXwp+PbbbwkJCbluv9J4O3fuzC+//HLdsZs1a1apeIVo6CRRC9FA2NnZ4e7uzs6dO7nnnnsM63fu3Em3bt3KlX3uuedo164dDzzwAGvWrDGU79SpEzExMbRs2fK2YmnWrBmjR49m9OjR3HXXXbzyyisVJmrQJ82wsDDCwsKYMWMG3t7erFixgqlTp+Lu7k5sbCyjRo2qcN9OnTqxdOlSnJ2dsbOzu62YhWioJFEL0YC88sorvPXWW7Ro0YIOHTqwcOFCoqKiKqxxTpo0Ca1Wy/3338/ff/9Nz549mTFjBvfffz9eXl489NBDqNVqDh8+zNGjR/m///u/SsUwY8YMOnfuTNu2bSksLGT16tUEBgZWWHbPnj1s2rSJfv364ezszJ49e7h48aKh/KxZs5g8eTL29vb079+fwsJC9u/fz5UrV5g6dSqjRo1izpw5DBkyhLfffhsPDw8SEhL4448/ePXVV/Hw8Kj+L1OIBkIStRANyOTJk8nMzOSll14iLS2NNm3asGrVKvz9/SssP2XKFHQ6HQMHDmTdunWEh4ezevVq3n77bT744APMzMxo3bo1zzzzTKVjMDc3Z/r06cTHx2Npacldd93FkiVLKixrZ2fH9u3bmTdvHllZWXh7e/PRRx8xYMAAAJ555hmsrKyYM2cOr7zyCtbW1gQFBTFlyhQArKys2L59O9OmTWP48OFkZ2fTvHlz+vTpIzVsccdQKYqiGDsIIYQQQlRMBjwRQggh6jFJ1EIIIUQ9JolaCCGEqMckUQshhBD1mCRqIYQQoh6TRC2EEELUY5Koq+iLL77Ax8cHCwsLQkJC2Lt3b52ef/v27QwePBh3d3dUKhUrV64st11RFGbMmIGbmxuWlpb07duX06dPlyuTnp7OqFGjsLOzw8HBgaeffpqcnJxyZY4cOcJdd92FhYUFnp6efPjhh9fFsmzZMlq3bo2FhQVBQUGsXbu2Stcye/Zsunbtiq2tLc7OzgwdOrTcvMugH9N5woQJODk5YWNjw4MPPkhqamq5MomJiQwaNAgrKyucnZ155ZVXyk3bCLB161Y6deqERqOhZcuWLFq06Lp4bve9/eqrr2jfvj12dnbY2dkRGhrK33//3SCv5d/ef/99VCqVoX9zQ7uemTNnolKpyr1at27dIK8F4Pz58zz++OM4OTlhaWlJUFAQ+/fvN2xvSJ8DPj4+1703KpWKCRMmAA3vvakVxp0TpGFZsmSJYm5urvzwww/KsWPHlHHjxikODg5KampqncWwdu1a5fXXX1f++OMPBVBWrFhRbvv777+v2NvbKytXrlQOHz6sPPDAA4qvr6+Sn59vKNO/f38lODhY2b17t/LPP/8oLVu2VEaOHGnYnpmZqbi4uCijRo1Sjh49qvz666+KpaWl8vXXXxvK7Ny5UzExMVE+/PBD5fjx48obb7yhmJmZKdHR0ZW+lvDwcGXhwoXK0aNHlaioKGXgwIGKl5eXkpOTYygzfvx4xdPTU9m0aZOyf/9+pXv37kqPHj0M20tKSpR27dopffv2VQ4dOqSsXbtWadq0qTJ9+nRDmdjYWMXKykqZOnWqcvz4ceXzzz9XTExMlHXr1hnK1MR7u2rVKmXNmjXKqVOnlJiYGOW///2vYmZmphw9erTBXcu19u7dq/j4+Cjt27dXXnjhBcP6hnQ9b731ltK2bVslOTnZ8Lp48WKDvJb09HTF29tbGTNmjLJnzx4lNjZWWb9+vXLmzBlDmYb0OZCWllbufYmIiFAAZcuWLYqiNKz3prZIoq6Cbt26KRMmTDAsa7Vaxd3dXZk9e7ZR4vl3otbpdIqrq6syZ84cw7qMjAxFo9Eov/76q6IoinL8+HEFUPbt22co8/fffysqlUo5f/68oiiK8uWXXypNmjQxzPerKIoybdo0JSAgwLD8yCOPKIMGDSoXT0hIiPKf//yn2teTlpamAMq2bdsMsZuZmSnLli0zlDlx4oQCKJGRkYqi6L+4qNVqJSUlxVDmq6++Uuzs7Azxv/rqq0rbtm3LnWvEiBFKeHi4Ybm23tsmTZoo3333XYO9luzsbMXf31+JiIhQ7rnnHkOibmjX89ZbbynBwcEVbmto1zJt2jSlZ8+eN9ze0D8HXnjhBaVFixaKTqdrcO9NbZFb35VUVFTEgQMH6Nu3r2GdWq2mb9++REZGGjGyMnFxcaSkpJSL0d7enpCQEEOMkZGRODg40KVLF0OZvn37olar2bNnj6HM3Xffjbm5uaFMeHg4MTExXLlyxVDm2vOUlrmd30VmZiYAjo6OABw4cIDi4uJy52ndujVeXl7lricoKAgXF5dycWRlZXHs2LFKxVob761Wq2XJkiXk5uYSGhraYK9lwoQJDBo06LpzNsTrOX36NO7u7vj5+TFq1CgSExMb5LWsWrWKLl268PDDD+Ps7EzHjh359ttvDdsb8udAUVERP//8M2PHjkWlUjW496a2SKKupEuXLqHVasv9MQC4uLiQkpJipKjKK43jZjGmpKTg7OxcbrupqSmOjo7lylR0jGvPcaMy1f1d6HQ6pkyZQlhYGO3atTOcw9zcHAcHh5teT3VjzcrKIj8/v0bf2+joaGxsbNBoNIwfP54VK1bQpk2bBnktS5Ys4eDBg8yePfu6bQ3tekJCQli0aBHr1q3jq6++Ii4ujrvuuovs7OwGdy2xsbF89dVX+Pv7s379ep577jkmT57Mjz/+WC6ehvg5sHLlSjIyMhgzZozh+A3pvaktMimHqBcmTJjA0aNH2bFjh7FDuS0BAQFERUWRmZnJ77//zujRo9m2bZuxw6qypKQkXnjhBSIiIsrNU91QlU4CAtC+fXtCQkLw9vbmt99+w9LS0oiRVZ1Op6NLly689957AHTs2JGjR4+yYMECRo8ebeTobs/333/PgAEDcHd3N3Yo9YrUqCupadOmmJiYXNfaMDU1FVdXVyNFVV5pHDeL0dXVlbS0tHLbS0pKSE9PL1emomNce44blanO72LixImsXr2aLVu2lJu20NXVlaKiIjIyMm56PdWN1c7ODktLyxp9b83NzWnZsiWdO3dm9uzZBAcH8+mnnza4azlw4ABpaWl06tQJU1NTTE1N2bZtG5999hmmpqa4uLg0qOv5NwcHB1q1asWZM2ca3Hvj5uZGmzZtyq0LDAw03MpvqJ8DCQkJbNy4sdxMbg3tvaktkqgrydzcnM6dO7Np0ybDOp1Ox6ZNmwgNDTViZGV8fX1xdXUtF2NWVhZ79uwxxBgaGkpGRgYHDhwwlNm8eTM6nY6QkBBDme3bt1NcXGwoExERQUBAAE2aNDGUufY8pWWq8rtQFIWJEyeyYsUKNm/ejK+vb7ntnTt3xszMrNx5YmJiSExMLHc90dHR5T50IiIisLOzM3yY3SrW2nxvdTodhYWFDe5a+vTpQ3R0NFFRUYZXly5dGDVqlOHnhnQ9/5aTk8PZs2dxc3NrcO9NWFjYdd0YT506hbe3N9DwPgdKLVy4EGdnZwYNGmRY19Dem1pj7NZsDcmSJUsUjUajLFq0SDl+/Ljy7LPPKg4ODuVaG9a27Oxs5dChQ8qhQ4cUQPn444+VQ4cOKQkJCYqi6LtlODg4KH/++ady5MgRZciQIRV2y+jYsaOyZ88eZceOHYq/v3+5bhkZGRmKi4uL8sQTTyhHjx5VlixZolhZWV3XLcPU1FSZO3eucuLECeWtt96qcreM5557TrG3t1e2bt1arntGXl6eocz48eMVLy8vZfPmzcr+/fuV0NBQJTQ01LC9tGtGv379lKioKGXdunVKs2bNKuya8corrygnTpxQvvjiiwq7Ztzue/vaa68p27ZtU+Li4pQjR44or732mqJSqZQNGzY0uGupyLWtvhva9bz00kvK1q1blbi4OGXnzp1K3759laZNmyppaWkN7lr27t2rmJqaKu+++65y+vRp5ZdfflGsrKyUn3/+2VCmIX0OKIq+hbWXl5cybdq067Y1pPemtkiirqLPP/9c8fLyUszNzZVu3bopu3fvrtPzb9myRQGue40ePVpRFH3XjDfffFNxcXFRNBqN0qdPHyUmJqbcMS5fvqyMHDlSsbGxUezs7JSnnnpKyc7OLlfm8OHDSs+ePRWNRqM0b95cef/996+L5bffflNatWqlmJubK23btlXWrFlTpWup6DoAZeHChYYy+fn5yvPPP680adJEsbKyUoYNG6YkJyeXO058fLwyYMAAxdLSUmnatKny0ksvKcXFxdf93jp06KCYm5srfn5+5c5R6nbf27Fjxyre3t6Kubm50qxZM6VPnz6GJN3QrqUi/07UDel6RowYobi5uSnm5uZK8+bNlREjRpTrd9yQrkVRFOWvv/5S2rVrp2g0GqV169bKN998U257Q/ocUBRFWb9+vQJcF6OiNLz3pjaoFEVRjFKVF0IIIcQtyTNqIYQQoh6TRC2EEELUY5KohRBCiHpMErUQQghRj0miFkIIIeoxSdRCCCFEPSaJuooKCwuZOXMmhYWFxg6lRjSm62lM1wKN63oa07VA47qexnQt0PiuB0D6UVdRVlYW9vb2ZGZmYmdnZ+xwbltjup7GdC3QuK6nMV0LNK7raUzXAo3vekBq1EIIIUS9JolaCCGEqMfuuPmoS0pKOHToEC4uLqjVVf+ekp2dDcD58+fJysqq6fDqXGO6nsZ0LdC4rqcxXQs0rutpTNcCDed6dDodqampdOzYEVPTm6fiO+4Z9b59++jWrZuxwxBCCCHYu3cvXbt2vWkZo9aoZ8+ezR9//MHJkyextLSkR48efPDBBwQEBNxwn0WLFvHUU0+VW6fRaCgoKKjUOV1cXAD9L8fNza36wQshhBDVlJycTLdu3Qw56WaMmqi3bdvGhAkT6Nq1KyUlJfz3v/+lX79+HD9+HGtr6xvuZ2dnV27idJVKVelzlt7udnNzw8PDo/rBCyGEELepMo9gjZqo161bV2550aJFODs7c+DAAe6+++4b7qdSqXB1da3t8IQQQgijq1etvjMzMwFwdHS8abmcnBy8vb3x9PRkyJAhHDt2rC7CE0IIIepcvUnUOp2OKVOmEBYWRrt27W5YLiAggB9++IE///yTn3/+GZ1OR48ePTh37lyF5QsLC8nKyjK8SlsECiGEEA1BvemeNWHCBI4ePcqOHTtuWi40NJTQ0FDDco8ePQgMDOTrr7/mnXfeua787NmzmTVrVpXj0Wq1FBcXV3k/Ia5lZmaGiYmJscMQQjRg9SJRT5w4kdWrV7N9+/YqN/AyMzOjY8eOnDlzpsLt06dPZ+rUqYbl8+fP06ZNmxseT1EUUlJSyMjIqFIcQtyIg4MDrq6uVWr0KIQoL+5SLnYWpjjZaIwdSp0zaqJWFIVJkyaxYsUKtm7diq+vb5WPodVqiY6OZuDAgRVu12g0aDRlb+ytOsCXJmlnZ2esrKzkw1VUm6Io5OXlkZaWBiDdAYWopsizl3n8+z14NLFkw4t3ozG9s+5SGTVRT5gwgcWLF/Pnn39ia2tLSkoKAPb29lhaWgLw5JNP0rx5c2bPng3A22+/Tffu3WnZsiUZGRnMmTOHhIQEnnnmmduOR6vVGpK0k5PTbR9PiNK/47S0NJydneU2uBBVlJFXxItLo9DqFBIu5/H7gXOMCvE2dlh1yqiNyb766isyMzPp1asXbm5uhtfSpUsNZRITE0lOTjYsX7lyhXHjxhEYGMjAgQPJyspi165dN72dXVmlz6StrKxu+1hClCr9e5I2D0JUjaIoTFt+hJSsAsxN9enqyy1nKSrRGTmyumX0W9+3snXr1nLLn3zyCZ988kktRaQnt7tFTZK/JyGqZ/HeRNYfS8XMRMWv40IY//NBzmfk88fBczzazcvY4dWZetM9SwghhCh1OjWbd1YfB2Ba/9Z09nbkP3f7ATB/yxmKtXdOrVoStbghHx8f5s2bV+nyW7duRaVS1XqL+UWLFuHg4FCr5xBCGE9BsZZJvx6ioFjH3a2aMTZM39B4VIg3TW00nLuSz4qD540cZd2RRN0IqFSqm75mzpxZrePu27ePZ599ttLle/ToQXJyMvb29tU6nxBCALz/90lOpmTT1Macjx4ORq3WPz6yNDe5I2vV9aIftbg91za2W7p0KTNmzCg3aYmNjY3hZ0VR0Gq1t5z/FKBZs2ZVisPc3FzGYBdC3JbNJ1NZtCsegLkPB9PMtny/6VHdvViw7SyJ6XmsPHSeh7t4GiHKuiU16kbA1dXV8LK3tzdMWuLq6srJkyextbXl77//pnPnzmg0Gnbs2MHZs2cZMmQILi4u2NjY0LVrVzZu3FjuuP++9a1Sqfjuu+8YNmwYVlZW+Pv7s2rVKsP2f9/6Lr1FvX79egIDA7GxsaF///7lvliUlJQwefJkHBwccHJyYtq0aYwePZqhQ4dW6Xfw1Vdf0aJFC8zNzQkICOCnn34ybFMUhZkzZ+Ll5YVGo8Hd3Z3Jkycbtn/55Zf4+/tjYWGBi4sLDz30UJXOLcSNrI1OZsG2s+h0t244KyAtq4CXlx0BYGyYL70CnK8rY2VuyrhratUld0CtWhL1LSiKQl5RiVFelWkVX1mvvfYa77//PidOnKB9+/bk5OQwcOBANm3axKFDh+jfvz+DBw8mMTHxpseZNWsWjzzyCEeOHGHgwIGMGjWK9PT0G5bPy8tj7ty5/PTTT2zfvp3ExERefvllw/YPPviAX375hYULF7Jz506ysrJYuXJlla5txYoVvPDCC7z00kscPXqU//znPzz11FNs2bIFgOXLl/PJJ5/w9ddfc/r0aVauXElQUBAA+/fvZ/Lkybz99tvExMSwbt26m87cJkRlpecWMWVJFO//fZIVh+6c56nVpdMpTP3tMOm5RbRxs2PagIAbln2iuzeO1uYkXM7jz6gLdRilccit71vIL9bSZsZ6o5z7+NvhWJnXzFv09ttvc9999xmWHR0dCQ4ONiy/8847rFixglWrVjFx4sQbHmfMmDGMHDkSgPfee4/PPvuMvXv30r9//wrLFxcXs2DBAlq0aAHoh4t9++23Dds///xzpk+fzrBhwwCYP38+a9eurdK1zZ07lzFjxvD8888DMHXqVHbv3s3cuXPp3bs3iYmJuLq60rdvX8zMzPDy8qJbt26Avp++tbU1999/P7a2tnh7e9OxY8cqnV+Iivxx8BxFV2t7c9bHMDDIDUtzGfDmRr79J5YdZy5haWbCZyM73nT0MWuNKc/c5cuH62KYv+UMQzq4Y2rSeOudjffKRDldunQpt5yTk8PLL79MYGAgDg4O2NjYcOLEiVvWqNu3b2/42draGjs7O8MQmRWxsrIyJGnQD6NZWj4zM5PU1FRD0gQwMTGhc+fOVbq2EydOEBYWVm5dWFgYJ06cAODhhx8mPz8fPz8/xo0bx4oVKygpKQHgvvvuw9vbGz8/P5544gl++eUX8vLyqnR+If5NURQW79X/XzJRq0jJKuDbf2KNHFX9deRcBnPW69vVvDW4DS2dbW6xBzwZ6oODlRlxl3L560jjrlVLjfoWLM1MOP52uNHOXVOsra3LLb/88stEREQwd+5cWrZsiaWlJQ899BBFRUU3PY6ZmVm5ZZVKhU5342dEFZWvyVv6leHp6UlMTAwbN24kIiKC559/njlz5rBt2zZsbW05ePAgW7duZcOGDcyYMYOZM2eyb98+6QImqm1vXDqxF3OxNjfhzfvb8Nof0SzYdpZHu3ribGdh7PDqldzCEl5YEkWJTmFgkCsjulaucZiNxpRxd/kxZ30Mn28+wwPBzTFRN87BhaRGfQsqlQorc1OjvGpzRKudO3cyZswYhg0bRlBQEK6ursTHx9fa+Spib2+Pi4sL+/btM6zTarUcPHiwSscJDAxk586d5dbt3Lmz3LCylpaWDB48mM8++4ytW7cSGRlJdHQ0AKampvTt25cPP/yQI0eOEB8fz+bNm2/jysSdrrQ2/UCH5ozo6klHLwfyirR8tOGUkSOrf95adYy4S7m421swe1j7Kn3uPRnqjb2lGbEXc1ndiGvVUqO+Q/n7+/PHH38wePBgVCoVb7755k1rxrVl0qRJzJ49m5YtW9K6dWs+//xzrly5UqX/rK+88gqPPPIIHTt2pG/fvvz111/88ccfhlbsixYtQqvVEhISgpWVFT///DOWlpZ4e3uzevVqYmNjufvuu2nSpAlr165Fp9MREHDjhixC3MyV3CL+jtZPMPRYNy9UKhVvDGrDg1/t4rcDSYzu4UMbdzsjR1k/rDp8gd8PnEOtgnmPdsTeyuzWO13D1sKMZ3r68lHEKT7bdJr727s3ylq11KjvUB9//DFNmjShR48eDB48mPDwcDp16lTncUybNo2RI0fy5JNPEhoaio2NDeHh4VhYVP724NChQ/n000+ZO3cubdu25euvv2bhwoX06tUL0M8H/e233xIWFkb79u3ZuHEjf/31F05OTjg4OPDHH39w7733EhgYyIIFC/j1119p27ZtLV2xaOyWX21E1q65HUEe+sF/Ons3YVB7NxQF3lt7os4f/9RHSel5vP6H/q7WxHv96ebrWK3jjA7zwc7ClLMXc1kTnXzrHRoglXKH/cWcO3cOT09PkpKS8PDwKLetoKCAuLg4fH19q5QoRM3R6XQEBgbyyCOP8M477xg7nBohf1d3DkVR6PvxNs5ezOXdYe3KTceYlJ5Hn4+2UaTVsXBMV3q3vr6P8J2iRKvjka8jOZiYQRfvJix5tvtttdr+dONpPtl4Cn9nG9ZPudswkll9drNc9G9SoxZGlZCQwLfffsupU6eIjo7mueeeIy4ujscee8zYoQlRZfvir3D2Yi5W5iY8EOxebpunoxVPhfkA8O7aE3fEQB038tmm0xxMzMDWwpR5j3a47a5VY8J8sLUw5XRaDn8fTamhKOsPSdTCqNRqNYsWLaJr166EhYURHR3Nxo0bCQwMNHZoQlTZr6WNyILdsbW4/nnr871b4mhtzpm0HH7dl1TX4dULe2IvM3/LGQDeGxaERxOr2z6mvaWZYeKOzzadbnQjwUmiFkbl6enJzp07yczMJCsri127dsnIYKJBysgrMjwjHXmDuZLtLc2Y0tcfgE8iTpFVUFxn8dUHGXlFTFkahU6Bhzt7MPhfdx1ux9gwX2w1psSkZrP+WOOqVUuiFkKIGvDHwfMUleho42ZHe48bzyA3spsXLZpZk55bxJdbztZhhMalKAqvLY8mObMAv6bWzHygZhts2luZGR4tfNrIatWSqIUQ4jYpimK47T0yxOum3QvNTNT8d6D+0c4PO+JISr8zRsJbsi+JdcdSMDNR8dnIjlhrar538NievthoTDmZks2G46k1fnxjkUQthBC36UDCFU6n5WBpZsKQDre+nXtva2fCWjpRpNXx4fqYW5Zv6M6kZTPrr2MAvBremnbNa2fOegcrc8b08AH0z6obS6cmSdRCCHGbSkciGxzshl0Fjcj+TaVS8frANqhU8NfhCxxMvFLbIRrN6iMXeGhBJAXFOu7yb8rTPX1r9XxP9/TF2tyE48lZRDSSWrUkaiGEuA2ZecWsOXLzRmQVaeNux8Od9f1n/2/18UZT+yuVmVfMC0sOMXHxITLyimnX3I6PH+lQ632cm1ibM/pqrfrTRlKrlkQthBC3YcWhcxSW6GjtaksHT4cq7ftSvwAszUw4mJjRqEbV2nH6EuHztvNn1AVM1Com39uSFc+H0cxWUyfnf+YuP6zMTTh2IYtNJ248u19DIYlaGPTq1YspU6YYln18fJg3b95N91GpVKxcufK2z11Tx7mZmTNn0qFDh1o9h7iz6BuR6ftDj7pFI7KKuNhZMP4e/TSwH6w7SUGxtsZjrEv5RVpmrjrG49/vISWrAN+m1vw+PpSp/QIwq8P5oh2tzXky1AdoHLVqSdSNwODBg+nfv3+F2/755x9UKhVHjhyp8nH37dvHs88+e7vhlXOjZJmcnMyAAQNq9FxC1LaDiRnEpGZjYaZmSMfm1TrGuLt9cbHTkJSez4+74ms2wDp0OCmDQZ//w6Kr1/BEd2/WTO5JR68mRoln3F2+WJqZEH0+ky0xDbtWbdREPXv2bLp27YqtrS3Ozs4MHTqUmJhbt4BctmwZrVu3xsLCgqCgINauXVsH0dZfTz/9NBEREZw7d+66bQsXLqRLly60b9++ysdt1qwZVla3P2pQZbi6uqLR1M1tMSFqSmmXrMHt3SvViKwiVuamvBLeGoD5m89wOaewxuKrC8VaHZ9EnGL4V7uIvZiLi52GH8d2452h7bAyN94EjU42Gp4I1Y+1/ummMw26Vm3URL1t2zYmTJjA7t27iYiIoLi4mH79+pGbm3vDfXbt2sXIkSN5+umnOXToEEOHDmXo0KEcPXq0DiOvX+6//36aNWvGokWLyq3Pyclh2bJlPP3001y+fJmRI0fSvHlzrKysCAoK4tdff73pcf996/v06dPcfffdWFhY0KZNGyIiIq7bZ9q0abRq1QorKyv8/Px48803KS7Wj760aNEiZs2axeHDh1GpVKhUKkPM/771HR0dzb333oulpSVOTk48++yz5OTkGLaPGTOGoUOHMnfuXNzc3HBycmLChAmGc1WGTqfj7bffxsPDA41GQ4cOHVi3bp1he1FRERMnTsTNzQ0LCwu8vb2ZPXs2oL/lOXPmTLy8vNBoNLi7uzN58uRKn1s0fJn5xYY5kEeGVL4RWUWGd2xOW3c7sgtL+HTT6ZoIr06cScvhwa928emm02h1CoOD3Vk/5W7uadXM2KEBMO4uPyzM1BxOymDbqYvGDqfajDof9bUfiqD/IHd2dubAgQM3HEby008/pX///rzyyisAvPPOO0RERDB//nwWLFhQe8EW3fjLww2ZaMDk6q9YWwLaQlCpwczy1sc1t670aUxNTXnyySdZtGgRr7/+uuE52bJly9BqtYwcOZKcnBw6d+7MtGnTsLOzY82aNTzxxBO0aNGCbt263fIcOp2O4cOH4+Liwp49e8jMzCz3PLuUra0tixYtwt3dnejoaMaNG4etrS2vvvoqI0aM4OjRo6xbt84wV7S9/fX9KXNzcwkPDyc0NJR9+/aRlpbGM888w8SJE8t9GdmyZQtubm5s2bKFM2fOMGLECDp06MC4ceMq9Xv79NNP+eijj/j666/p2LEjP/zwAw888ADHjh3D39+fzz77jFWrVvHbb7/h5eVFUlISSUn655HLly/nk08+YcmSJbRt25aUlBQOHz5cqfOKxuHPqPMUFOsbkXWsYiOyf1OrVbw+KJDHvt3DL3sSeTLUm5bOtjUTaC3Q6RR+jIzn/b9PUliiw87ClP8bFnTdRCTG1sxWw+Mh3ny3I45PN53mnlbNqtyOoD4waqL+t8zMTAAcHW88L2lkZCRTp04tty48PPyGDZEKCwspLCy7lZSdnV294N6rxh/gw4ug7TD9zyf/gmVjwLsnPLWmrMy8IMi7fP2+MzOrdKqxY8cyZ84ctm3bZpiHeeHChTz44IPY29tjb2/Pyy+/bCg/adIk1q9fz2+//VapRL1x40ZOnjzJ+vXrcXfX/y7ee++9654rv/HGG4affXx8ePnll1myZAmvvvoqlpaW2NjYYGpqiqur6w3PtXjxYgoKCvjf//6HtbX+C8v8+fMZPHgwH3zwAS4uLgA0adKE+fPnY2JiQuvWrRk0aBCbNm2qdKKeO3cu06ZN49FHHwXggw8+YMuWLcybN48vvviCxMRE/P396dmzJyqVCm/vsikLExMTcXV1pW/fvpiZmeHl5VWp36NoHBRFYfGeqyORdat6I7KK9GjRlPvauBBxPJXZa0/y/Ziut33M2nAhI59Xfz/CjjOXALjLvylzHgrG1b5+TuH67D1+/LQ7gUOJGfxz+hJ315PaflXUm8ZkOp2OKVOmEBYWRrt27W5YLiUlxfBBXcrFxYWUlIoHYZ89e7YhUdnb29OmTZsajbu+aN26NT169OCHH34A4MyZM/zzzz88/fTTAGi1Wt555x2CgoJwdHTExsaG9evXk5iYWKnjnzhxAk9PT0OSBggNDb2u3NKlSwkLC8PV1RUbGxveeOONSp/j2nMFBwcbkjRAWFgYOp2uXBuGtm3bYmJiYlh2c3MjLa1yjUaysrK4cOECYWFh5daHhYVx4sQJQH97PSoqioCAACZPnsyGDRsM5R5++GHy8/Px8/Nj3LhxrFixgpKSkipdp2i4opIyOJmSjcZUzdBqNiKryPQBrTFVq9h0Mo2dVxNhfaEoCisPnSd83nZ2nLmEhZmad4a05X9ju9XbJA3gbGthmBe8obYArzc16gkTJnD06FF27NhRo8edPn16uRr4+fPnq5es/3uh6vuYXNM4qvVg/TFU//puNCW66se9gaeffppJkybxxRdfsHDhQlq0aME999wDwJw5c/j000+ZN28eQUFBWFtbM2XKFIqKimrs/JGRkYwaNYpZs2YRHh6Ovb09S5Ys4aOPPqqxc1zLzKx84x2VSoVOV3Nz/Hbq1Im4uDj+/vtvNm7cyCOPPELfvn35/fff8fT0JCYmho0bNxIREcHzzz9vuKPx77hE41Nam76/vTv2ljX3fvs1s+Hx7t4s2hXP/605wepJPTGp5QFCKuNKbhFvrDxq6Osd7OnAJ48E49fMxsiRVc74e/z4ZU8CBxKusP30pXrzDL2y6kWNeuLEiaxevZotW7bg4eFx07Kurq6kppYfFi41NfWGt1I1Gg12dnaGl61tNZ/7mFtX/WVyzfcgE1P9umufT9/suNXwyCOPoFarWbx4Mf/73/8YO3as4Zbczp07GTJkCI8//jjBwcH4+flx6tSpSh87MDCQpKQkkpPLBmXYvXt3uTK7du3C29ub119/nS5duuDv709CQkL5yzU3R6u9eV/RwMBADh8+XK5R4c6dO1Gr1QQEBFQ65puxs7PD3d2dnTt3llu/c+fOcl/k7OzsGDFiBN9++y1Lly5l+fLlpKenA2BpacngwYP57LPP2Lp1K5GRkURH19wXL1E/ZRUU89fVRmSPhXjW+PFf6OOPnYUpJ5KzWH7g+p4cde1yTiEDP/uHNdHJmKpVTL2vFcvHhzaYJA3gbGfB4931teoZfx4lv6hh9Vc3aqJWFIWJEyeyYsUKNm/ejK/vrceADQ0NZdOmTeXWRUREVHgb9k5jY2PDiBEjmD59OsnJyYwZM8awzd/fn4iICHbt2sWJEyf4z3/+c90Xnpvp27cvrVq1YvTo0Rw+fJh//vmH119/vVwZf39/EhMTWbJkCWfPnuWzzz5jxYoV5cr4+PgQFxdHVFQUly5dKtd+oNSoUaOwsLBg9OjRHD16lC1btjBp0iSeeOKJ6x573I5XXnmFDz74gKVLlxITE8Nrr71GVFQUL7zwAgAff/wxv/76KydPnuTUqVMsW7YMV1dXHBwcWLRoEd9//z1Hjx4lNjaWn3/+GUtLy3LPsUXj9OchfSOyVi42dKqFPsJNrM2Z3Ec/Z/XcDTHkFhr3kcq6YykkZxbQ3MGSP57vweQ+/pjW4eAlNWVKX39c7SxIuJzHvI2Vr6TUB0b9bU+YMIGff/6ZxYsXY2trS0pKCikpKeTn5xvKPPnkk0yfPt2w/MILL7Bu3To++ugjTp48ycyZM9m/fz8TJ040xiXUO08//TRXrlwhPDy83PPkN954g06dOhEeHk6vXr1wdXVl6NChlT6uWq1mxYoV5Ofn061bN5555hnefffdcmUeeOABXnzxRSZOnEiHDh3YtWsXb775ZrkyDz74IP3796d37940a9aswi5iVlZWrF+/nvT0dLp27cpDDz1Enz59mD9/ftV+GbcwefJkpk6dyksvvURQUBDr1q1j1apV+PvrPyRtbW358MMP6dKlC127diU+Pp61a9eiVqtxcHDg22+/JSwsjPbt27Nx40b++usvnJycajRGUb8oisIvNdyIrCJPhHrj5WhFWnYhX2+PrZVzVNa+OP0dpAc7e9Dew8GosdwOWwsz/m+ovv3Tt//EcuRchnEDqgKVYsQn6zf6I1+4cKGhNtirVy98fHzKdctZtmwZb7zxBvHx8fj7+/Phhx8ycODASp3z3LlzeHp6kpSUdN1t9oKCAuLi4vD19cXCov42jhANi/xdNR5RSRkM/WInGlM1e/7bBwcr81o719/RyTz3y0EszNRsfbm30Rpshb2/mfMZ+fz8dAg9/ZsaJYaaNOnXQ/x1+AKtXW35a1LPOh3a9Fo3y0X/ZtTGZJX5jrB169br1j388MM8/PDDtRCREELc2K9Xa9ODgtxqNUkD9G/nSlefJuyLv8Lnm0/z7rCgWj1fRc5dyeN8Rj4mahUdvRzq/Py14a3Bbfjn9EVOpmTzzfZYJvRuaeyQbqnhPWgQQggjyC4oZtXhmhmJrDJUKhUT79U/htl8Ms0o3Yr2xetve7drbo+1pt50ErotTW00vDVY32D0002nOXsx5xZ7GJ8kaiGEqIQ/oy6QX6ylpbMNXbzrZqKJbj6OmJmoSM4sIOFyXp2c81p7465cjcM4E2vUlqEdmtMroBlFJTpeW34Ena5+962WRC2EELdQGyORVYaluQkdPfVJMjK2ghEMa9neOP05u/rceLTIhkilUvF/Q9thZW7Cvvgr/LIn4dY7GZEkaiGEuIXo85kcT87C3FTN8BociawyurfQ9ySIPFu3ifpSTiFnL+rHMmhsiRrAo4kVr4brx2V4/++TXMjIv8UexiOJugI1ObqVEPL31PCVTmc5sJ0rTaxrtxHZv4X6XU3UsZfr9Dn1/qvPp1u52NT5NdeVJ0J96OzdhNwiLW+sPFpvhxdtHK0Daoi5uTlqtZoLFy7QrFkzzM3NG+RMK6J+UBSFoqIiLl68iFqtxty8cX7YNXY5hSX8GXW1EVm32m9E9m8dvRwwN1VzMVtfw23pXDcjghmeT/s2vtp0KRO1ig8eDGLgpzvYfDKNVYcvMKRD3d4xqQxJ1NdQq9X4+vqSnJzMhQvVGNtbiApYWVnh5eWFWi03sBqiVVEXyCvS4tfM2ihJy8LMhM5eTYiMvUxk7OU6S9SlLb4b423va7V0tmXivS35OOIUs/46zl3+zXCsZ3cQJFH/i7m5OV5eXpSUlNxyTGohbsXExARTU1O5M9OAld72fqwOG5H9W2gLJyJjL7P77GWe6F77w9RmFxRz7IJ+qt3GXKMuNf6eFqw5kkxMajZv/3WMeY92NHZI5UiiroBKpcLMzExmQRLiDhd9LpPo85mYm6gZ3unmo0fVptAWThABu68+p67tLwwHEzPQKeDpaImbveWtd2jgzE3VfPBQe4Z/uZOVURd4oIM797auuXkFbpfcixNCiBv4dZ++Nt2/natRb4cGezhgaWbC5dwiTqXW/gAdpeN7N/bb3tfq4OnA2DD9xFBvrDhKjpEnQ7mWJGohhKhATmEJfx46DxinEdm1zE3VdLk66Ejk2Uu1fr69VxN1tzsoUQNM7dcKT0dLLmQW8OG6k8YOx0BufQsh7lglWh0XMgqIu5xLwuVc4i/lEX85l/jLuSSl51GsVfBtak13P+MnrO5+Tvxz+hKRsZcZE3brKYGrq7BES9TVmaXuhOfT17IyN+X94e0Z9d0eftqdwOBg93pxV0EStRCiUSvW6jh/JV+fjC/lEn85T5+UL+eRlJ5HyU2Gj7QwUzOlr3+9aAwYenXgkz1x6eh0Cmp17cR05FwmRSU6mtqY49vUulbOUZ+FtWzKI108+G3/OaYtP8LayXdhYWZi1JgkUQshGh2dTmHOhhjWRidz7ko+2pskY3NTNd6OVvg0tcbHyQpvJ2t8nKzxaWqFm70lJrWUEKsqqLk91uYmZOQVcyIli7bu9rVynr3XPJ+uD19QjOH1gW3YEnOR2Iu5zN98hpevjmBmLJKohRCNzo+R8Xy19axh2cJMjbejPvn6OFlfTcb65OxqZ1FrtdOaZGaipquvI1tjLrI7Nr3WE/Wddtv7WvZWZrz9QFue++UgC7adZWCQG22cLeDIEuj0ZJ3HI4laCNGonEzJYvbf+oZAL/drxUOdPXG21TSIZHwroX5ObI25SOTZyzzds+afU2t1CgcS9COS1Ydns0ajLWaAfQKve5/g3YRApi0/wornQjGN/ALaPwqmddsDQFp9CyEajYJiLVOWRFFUoqN3QDMm9G6Jq33DqDFXRtlz6ss3vZ1fXSeSs8gpLMFWY0qgm12NH7/e0mmhILNsOfkI/BDO0xmf4WChJvp8Jj/siofuz0NhVp2HJ4laCNFozFkfw8mUbJyszfnwoeBG94y1jZsdthpTsgtKOH6h5hNG6W3vzj5N6s2z+VqhKHAxBvZ8A0tGwYd+sOGNsu1uwdDEF3WL3rx1n37s748jTpHg8xBYN63zcOXWtxCiUdh+6iLf74gD4MOH2tPMVmPkiGqeqYmabr6ObDqZRmTsJYI8avY59d7GOtCJokB6LCTshLjt+ldOavky5w+V/WxiCpMPgUrFUEVh2fE8dp29zGvLo1k8LqTOvwBKohZCNHjpuUW8vOwwAI9396JPYP0Z/rGmhbZw0ifqs5d59u4WNXZcRVEME3GENPSGZNoSSD0KiZFXX7uvT8ymFuDVHXzvBt97wK1D+e1Xk7FKpWL28CDC520nMvYyS/cl8WgdD4AjiVoI0aApisL0P46Qll1Ii2bWvD6wjbFDqlXdr85PvS/+CiVaHaYmNfMEM/ZSLpdzizA3Vdd4Tb3WFeeDrgQ0tvrlI0vhz+fLlzExh+adwecu8LsHPLqCaeXuung7WfPSfQG8u/YE7649Qe/WzrjYWdTwRdyYJGohRIP22/4k1h9LxcxExaePdsTS3LiDU9S2Nm522FuakZlfTPT5TDp6NamR45be9u7g6YDGtAH9Dte/Dnu+hn7vQPfn9Ou8uoPGHrxC9D979QD3jmBW/eT6VJgPfx25gKejFaZ1/PxeErUQosGKu5TLzFXHAXipXwDtmjewmmA1qNUqQnwd2XA8lcjYyzWWqEsn4qiXt71z0iB2m/4Zc+JueOIPsHPXb7NyAl0xpB4rK+/oB9PiQF1zXzhMTdQsHtcdG03dp01J1EKIBqlYq2PKkkPkF2vp7ufIuLv8jB1SnQlt4aRP1Gcv83yvljVyzL3x9aghWWEOJOyC2K36V9qx8tsTdkHQQ/qfOz4O7YaDwzXzdKtUoKr5uwLGSNJg5ES9fft25syZw4EDB0hOTmbFihUMHTr0huW3bt1K7969r1ufnJyMq6trLUYqhKhvPtt0msPnMrGzMOXjRzo07u5E/1Lan3p//BWKSnSYm97ec+oLGfmcu5KPWgWdvGumhl4l2mI4f+BqYt4G5/bqnzlfy7W9vuGXVyj4hJWtt3Gu01CNwaiJOjc3l+DgYMaOHcvw4cMrvV9MTAx2dmWd8Z2dG/8bJYQosy8+nS+2nAHgveFBuDtYGjmiutXK2RZHa3PSc4s4ci6DLrdZCy5t7d2uuX3d1xr/nADHVkLRv+bZbuIDfr30L5+7wdqpbuOqR4yaqAcMGMCAAQOqvJ+zszMODg41H5AQot7LKihmypIodAoM79Sc+9u7GzukOqdWq+ju58ja6BQiz16+7US9py76TxcXwLE/4Nw+GPSxofsTJYX6JG3pqG+N7ddL313Ksfam8mxoGuTIZB06dMDNzY377ruPnTt33rRsYWEhWVlZhld2dnYdRSmEqA1v/XmM8xn5eDpaMuuBtsYOx2hCr3bTioy9fNvH2lcbiVpRIP9K2bJKBWtegv0/QNqJsvU9X4T/bIdXzsLDi6DzGEnS/9KgGpO5ubmxYMECunTpQmFhId999x29evViz549dOrUqcJ9Zs+ezaxZs+o4UiFEbfgz6jwrDp1HrYJ5Izpga2Fm7JCMpvQ59YGEKxSWaKvdpSo9t4jTafrbzl19bvP5tKJAchQcXwUn/tL3XX5+l36bqQY6P6XvIqWxKdvH5c79slVZDSpRBwQEEBBQNi9ojx49OHv2LJ988gk//fRThftMnz6dqVOnGpbPnz9PmzaNe0AEIRqjc1fyeGPlUQAm3utPZ+960DrZiFo0s6GZrYaL2YUcSswwDIRSVaXPp1s62+BkU41hV3U6feOv0uScmVi2zcQcslPA9mpj3/7vVSvGO12DStQV6datGzt27Ljhdo1Gg0ZT9seXlVX3M58IIW6PVqcw9bfDZBeU0MHTgcn31kyXpIZMpVLR3c+Jvw5fIPLs5eon6urMP60thvgd+sR8cnX54TnNrKBlX2gzBPz7gcUdNAtXLWnwiToqKgo3NzdjhyGEqEVfbz/L3rh0rMxNmDeiQ40Nm9nQhZYm6tjLvFjNY5TWqLvd6vm0TgunI/TJOWZN+efPGnsI6A+Bg6FFHzC3qmY0oiJGTdQ5OTmcOXPGsBwXF0dUVBSOjo54eXkxffp0zp8/z//+9z8A5s2bh6+vL23btqWgoIDvvvuOzZs3s2HDBmNdghCilh05l8HHG04BMPOBtvg0tTZyRPVH6XPqqMQMCoq1WJhV7Tl1bmEJR69Ol9m1ohp1cT6YlXZ9U8HqKZCdrF+0coLWgyBwiL5/s6l5Na9C3IpRE/X+/fvLDWBS+ix59OjRLFq0iOTkZBITy553FBUV8dJLL3H+/HmsrKxo3749GzdurHAQFCFEw5dXVMKUJVGU6BQGtHPl4c4exg6pXvFxssLVzoKUrAIOJlyhR8uqzZV8MPEKWp1CcwdLml/bFz3rAvw2Gq7EwUsx+qE41Wp9Y7C8y/qas1eofjpIUeuM+lvu1asXiqLccPuiRYvKLb/66qu8+uqrtRyVEKK++L81J4i9lIuLnYb3hgXV+TzA9Z3+ObUjK6P0t7+rmqj3xaVjRQFjm8ZBdHrZsJzWznDpFBRkQEo0uHfQr+81rUbjF5VTrUSdlJSESqXCw0P/7Xbv3r0sXryYNm3a8Oyzz9ZogEKIO9OGYyks3qO/o/bRwx1oYi23VisS2sJJn6jPVqE/9eWzcHoDffb/xgTNETTnSiDbC9o9qO/vbGKq79Pc1B/s5S6GsVUrUT/22GM8++yzPPHEE6SkpHDffffRtm1bfvnlF1JSUpgxY0ZNxymEuIOkZRfw2h/RAIy7y5ee/lWrKd5JQv30v5vD5zLIKyrByryCj/WSIkjcBac2wOn1cFnfNigYQAXFdl6YBfSHkoKyZ9It5JFifVGtRH306FG6desGwG+//Ua7du3YuXMnGzZsYPz48ZKohRC3Zfbak6TnFhHoZsfL4QG33uEO5umof758PiOf/fFXuLtVM/2Golx9K+3jf+r/LbpmVEa1KVnOXfksyY9Dmm78PuVJ/TNoUS9VK1EXFxcb+iZv3LiRBx54AIDWrVuTnJxcc9EJIe44Z9KyWRl1HoAPHgyq9ohbd4rS/tTLD54jMvayPlFnXYDPO0NxXllB62b6fs3+/aBFb37efZHv4mMI93VBJUm6XqtWom7bti0LFixg0KBBRERE8M477wBw4cIFnJzu3BlOhBC375ONp1EU6NfGhfYeDsYOp/4rzOYRTSQOJtFEnn1Mv87OHew9QVuoH3gkcAi4dyxXa94XFwNAN1/5zK7vqpWoP/jgA4YNG8acOXMYPXo0wcHBAKxatcpwS1wIIarqZEoWa47o78q9eF8rI0dTjylK2exTF08Rcmga7Uw1dD1/HzmFJfqpKsesAeumZeWuodUp7I/XD1hyy4FOhNFVK1H36tWLS5cukZWVRZMmZYO4P/vss1hZyYg0Qojq+SRCP7DJoCA3At1k6Mly8tIhZq1+7mYHL7j/Y/365p3Arxe/JzbDtLCIfXHp9G7tDDbNbniokylZZF9N6IFutnUTv6i2aiXq/Px8FEUxJOmEhARWrFhBYGAg4eHhNRqgEOLOcPR8JuuPpaJSwQt9/Y0dTv2QexlO/qVvEBa3HXQl+vWWTWDAh/puVCoVPPknx38/Qtb+JCJjL+sT9U2Uju/dybuJDMfaAFQrUQ8ZMoThw4czfvx4MjIyCAkJwczMjEuXLvHxxx/z3HPP1XScQohGrrQ2/UCwO61c7uBaXl46nFwDx1ZA7FZQtGXbXNpBm6HQ5oHrRgULbeHE0v1JlepPvdcwvvdtTmsp6kS1EvXBgwf55JNPAPj9999xcXHh0KFDLF++nBkzZkiiFkJUyaHEK2w6mYZaBS/0uQNr0/kZV29rr4Czm8tqzgCuQdB2mL5BWNMbzxpWOu73sQuZZOYXY29Z8VzdiqKwN+7q82lpSNYgVCtR5+XlYWur/8a7YcMGhg8fjlqtpnv37iQkJNRogEKIxu+TjacBGNbRA79mNkaOpo7lpcNHAaAtKlvn0g7aDoW2w8GpRaUO42JngV9Ta2Iv5bI3Lp372rhUWC7+ch6XcgoxN1HT3sO+Bi5A1LZqPZxo2bIlK1euJCkpifXr19OvXz8A0tLSsLOTBiBCiMrbH5/O9lMXMVGrGn9tuigXjiyDbXPK1lk5glswOLeB3q/DhH3w3E64+5VKJ+lS3a/Wqm92+3tvnH5bsKd9lWfbEsZRrRr1jBkzeOyxx3jxxRe59957CQ0NBfS1644dO9ZogEKIxu2jq1NYPtzZAy+nRthr5NquVJnn4I9nQG0G3Z7RNwoDePwPsLj9Sk6onxOL9yQSGXuzRF1621u6ZTUU1UrUDz30ED179iQ5OdnQhxqgT58+DBs2rMaCE0I0brvOXiIy9jJmJiom3nvj568NTu5l/ZjaJ9eAxg6GfaVf3ywAWt8PzoGg05WVr4EkDdDdT1+jPpGcxZXcogonMtkbr0/iXaX/dINR7WkuXV1dcXV15dy5cwB4eHjIYCdCiEpTFMXQ0ntEV088mjTw2vSlM/oGYTFrIWkPKFcTsaklDJoL5tb65Ud/qbUQmtlq8He24XRaDnviLtO/nVu57SmZBSSl56NWQWdvafHdUFTrGbVOp+Ptt9/G3t4eb29vvL29cXBw4J133kF37bdEIYS4gR1nLrEv/grmpmom9m6Az6Z1WkjcDREzYH5XmN8ZIt6ExEh9knZtD/e8Bk+vB7O6+xJSWqveHZt+3bbSbllt3O2wtai4Vbiof6pVo3799df5/vvvef/99wkLCwNgx44dzJw5k4KCAt59990aDVII0bgoimJ4Nj0qxAtXewsjR1RJJYVwZiOcXAun1kHepbJtajPwvQsCBkKr/uDgaZQQQ1s48dPuhAoblJU2JJPb3g1LtRL1jz/+yHfffWeYNQugffv2NG/enOeff14StRDiprbGXCQqKQMLMzXP9apay+Y6V1IEplef9RbnwdInygYhsbAH/3AIGAAt++iXjay0Rh2Tms3lnEKcbDSGbfviZHzvhqhaiTo9PZ3WrVtft75169akp19/u0UIIUopisLHV59NPxnqg7NtPa1NX4iCNS+BSg3PROjXWTaB4Ef1DcRaDwSvUDCpX7eQHa3Nae1qy8mUbHbHpjOovf45dUZeETGp+jmpu0qL7walWs+og4ODmT9//nXr58+fT/v27W87KCFE47XheCrR5zOxMjfhP3f7GTucMnnpcOl02bKNM5w/AOf367eVGvolDHgffO+ud0m6VGmtOjK27Nb8vquzZfk1s6bpNbVsUf9Vq0b94YcfMmjQIDZu3GjoQx0ZGUlSUhJr166t0QCFEI2HTlfW0ntMD59yt2WNojBb/7z56O/6oTt974YnVui32bnDIz+CRzf9oCQNSGgLJxbtii/3nHrf1YZkIVKbbnCqVaO+5557OHXqFMOGDSMjI4OMjAyGDx/OsWPH+Omnn2o6RiFEI/H30RROpmRjozFl3F1Gqk0XF8CJv+C30TDHH1Y8C6c36MfXzr8C2uKysm2GgJ3bjY9VT3X3dUKlgrMXc0nLKgBg79UZs6QhWcNT7X7U7u7u1zUaO3z4MN9//z3ffPPNbQcmhGhctDqFeRv1temxPX0rHIyj9k5eAnHb4OhyfZIuzCrb5tgCgh6Cdg9Bs1Z1F1Mtsrcyo42bHccuZBEZe5n72rhw9HwmIIm6ITLqRKTbt29n8ODBuLu7o1KpWLly5S332bp1K506dUKj0dCyZUsWLVpU63EKIW7f6iMXOJ2Wg52FKU/39K39E+p0+n7Oa16Gj1vDz8Mh6hd9krZ1h9CJ8OxWmHQAev+30STpUqGG/tSXOZSYQYlOwd3eAo8mlkaOTFRVtWvUNSE3N5fg4GDGjh3L8OHDb1k+Li6OQYMGMX78eH755Rc2bdrEM888g5ubG+Hh4XUQsRCiOkq0OuZdnSFr3F1+N5yCsUYV58H/hkJJvn7Z0lE/I1W7h/SttdVGrafUutAWTny3I47Is5dpdrVlfVdfR1Sl446LBsOoiXrAgAEMGDCg0uUXLFiAr68vH330EQCBgYHs2LGDTz75RBK1ELehoFjLpZxCLuUUcSm7EJ2icHerZjU2u9LKqAvEXcrFwcqMp2qjNl2Up7+tfW4fPPCZfp3GBto/oh+kJOgh8OtVb1tp14auvo6oVfppLVcfuaBfJ7e9G6QqJepb1XozMjJuJ5ZbioyMpG/fvuXWhYeHM2XKlFo9rxANUV5RCZeyi7iYU3g1CRdyKbuo7OdrEnN2Ycl1+7vaWTChdwse6eqJxrT6CbtYq+OzTfra9H/uboGNphbqB8X5sPpF0BVDyH/Apa1+fWnSvgPZWZgR1Nyew+cyib2YC0iL74aqSv9j7O1vPuqOvb09Tz755G0FdDMpKSm4uJSfDN3FxYWsrCzy8/OxtLz+2UthYSGFhYWG5ezs7FqLT4jbpdMpnM/IJ6ewhLyiEnILteQVafU/F2nJKyz/b37pekNZ/b9X8orIK9JW6dzmJmqa2pjT1FZDWlYhKVkFvPnnMRZsi2XivS15qLMHZiZVv128/MA5EtPzaGpjzuge3lXe/zqXz0LUYkiPhYcX6tdZO+kTtJUT2LjcfP87SPcWThw+p29E1sTKjJbONkaOSFRHlRL1woULayuOWjN79mxmzZpl7DCEuCVFUZiw+CB/H02psWNqTNU0tdHQ1FZDMxtzmtlq9MuGlz4xN7XRYGdhanh+WVii5bd9SczfcobzGflM/yOaL7eeYdK9/gzv2BzTSibswhItn28+A8D4e1pgZV7N2nRBJhxboU/QSXvK1t/7BjhdHYI0XIYu/rdQPye+3hYLQBcfeT7dUBn1GXVVubq6kpqaWm5damoqdnZ2FdamAaZPn87UqVMNy+fPn6dNmza1GqcQ1bHuaAp/H01BpQInaw3WGhOszE2xMjfBytwEa3NTrDRX/zXXb7uujMYUS3MTmliZ09TGHBuNabU+nDWmJjwR6sPDXTxZvCeRL7eeJSk9n1d/P8KXW84wuY8/Qzo0x0R982P/tv8c5zPycbbV8Hj3KtamdVqI3QJRv8LJ1VCi7w+MSg0t+0LwSLBrXuVru5N09XHEVK2iRKfIbe8GrEEl6tDQ0OtGPouIiDCMjlYRjUaDRlM2+lFWVtYNywphLNkFxcz86xgAk3q3ZGq/ACNHpGdhZsLYnr6M7ObFz7sTWLDtLPGX85j622HmbznDC338ub+9e4UJu6BYyxdXa9MTeresXMM0nQ7O7YXjf8KxlZB9oWxbs0Do8Ji+gZitaw1dYeNmrTGlb6ALW0+l0SdQHgk0VEZN1Dk5OZw5c8awHBcXR1RUFI6Ojnh5eTF9+nTOnz/P//73PwDGjx/P/PnzefXVVxk7diybN2/mt99+Y82aNca6BCFqxEcbTpGaVYiPkxXP925p7HCuY2luwri7/XgsxIv/RSbw9fazxF7M5YUlUXyx5QxT+raif1tX1Nck7MV7EknJKsDN3oIRXSsx5eOW9+DAj5Bzza1/yyYQ9LA+Qbt1ALl1W2WfjuxAfpEWB6s6HGBG1CijJur9+/fTu3dvw3LpLerRo0ezaNEikpOTSUxMNGz39fVlzZo1vPjii3z66ad4eHjw3XffSdcs0aAdTsrgx8h4AP5vaFCNdYmqDdYaU57r1YLHu3vx4654vtkey6nUHJ7/5SCtXW158b5W9GvjQkGxji+3ngVg4r0V1Ka1xRC/A3zvKevPnJOmT9Iae/20kW0e0N/iNpUJJG6HxtTktlrtC+NTKYqiGDuIunTu3Dk8PT1JSkrCw8PD2OGIO1yJVseQL3Zy7EIWQzu4M+/RjsYOqUoy84v5YUccP+yIM3TxatfcjgAXO5YfPIdHE0s2v9QLc9NrGp/pdPBZB8hIgLEbwCtEvz71GGSeB797JDmLRq8quahxD80jRD33Y2QCxy5kYWdhyuuDGl4jR3tLM168rxX/TOvNxN4tsTY34ej5LJYfPAfAi/d4Yn56LaybDqV1ArUaPEPAuln5Z9AubaFVP0nSQvxLg2pMJkRjciEjn483xAAwfWAgzWwbboJysDLn5fAAxvb05cfNR0jc9xfDLQ7Qc9NBKNYPtkGHx8A1SP/zgA/Awh7UcktWiFuRRC2EkcxcdYzcIi1dvJswokslGlvVZ5fPwql1OJ5ax4sJu0BdAkVXt9l76qeL1NiWlW9g8zsLYUySqIUwgojjqWw4noqpWsW7w4LKtZZuELTFkBgJp9bDqXVw+Uz57U1bXW0QNgTcO0lrbSFugyRqIepYbmEJb/15FIBxd/sR4Gp7iz3qoe/7wYWDZctqM/AJg1b9wb9f2WhhQojbJolaiDr2ScQpLmQW4OloyeR7/Y0dzs2VFELkFxC7FUYtK2vo5d0DMhKhVbj+5dcbLOyMGqoQjZUkaiHq0LELmSzcFQ/A20PaYWlezxpTFeZA+llwC9Yvm5jD3m8gO1nf77llH/36XtPhvnca/ZzOQtQHkqiFqCNancJ/VxxFq1MY1N6N3gHOxg5JP572hSiI3Qxnt+onvNDYwitn9UlYpYKeU/U/l7bYBv1cz0KIOiGJWog68sueBA4nZWCrMeWt+43YZ/pKgn6yi7ObIXYbFGSU366x1deg7a9OeBHybJ2HKIQoI4laiDqQmlXAnHX6PtOv9A/A2c6i7k5ekAlx/5Ql5/TY8ts19uB7F7S4F1r0Bke/uotNCHFLkqiFqANvrz5OdmEJwZ4OjAqp4nSPtyM/A+a0BF1x2TqVCXh20zcAa3EvuHcEE/koEKK+kv+dQtSyLTFprDmSjIlaxXvD2t1yDudqu3gKtn8Ixfnw6C/6dZYO4BwIxXllidmnp7TQFqIBkUQtRC3KL9Ly5kp9n+mnevjQ1t2+5g6eeV6fgJte7eKlUkH0Mn2f5qJcMLfWr39qbflRwYQQDYokaiFq0aebTnPuSj7u9ha8eF+r2zuYouhnmIpZCyfXQHIUBD4AI37Sb2/qD33eAu8wMLUs20+StBANmiRqIWpJTEo23/2jb7g1a0g7rDXV+O+mLYHEXXByrT5BZyRcs1EFRTn6BF46ROddU28/cCFEvSKJWohaoNMp/HdFNCU6hX5tXLivjUvldy7MhjOb9In51Pry3adMLcCvFwQM1I+lbVMP+mILIWqVJGoh0CfWBdvPcjgpg64+jnT3c6KNm121J8tYsi+JAwlXsDY3YeYDbSu3U3osrH8DzkSAtqhsvaWjPikHDNR3nyp99iyEuCNIohZ3vPwiLS8vO8ya6GQA1h9LBcDByowQX0dC/Zzo0bIp/s42qCoxC9TF7ELe//sEAFP7BeDuYFlxQZ0O8i6V1Yo19nB6PehK9H2ZAwZC60HgGSLzNgtxB5NELe5oaVkFjPvffg6fy8TMRMXoUB/OXsxhb1w6GXnFrD+WakjcTW3MCfFzokcLJ0L9nPBtal1h4n53zXGyCkpo627H6NAb9JlOiIQ/xoFdc3h6vX6dtRMM/gzcO4BzG5kaUggBSKIWd7DjF7J45sd9XMgswMHKjK8f70yInxMAxVod0ecziTx7md2xl9kXn86lnCLWHElmzRF9zdvFTkOPFk0J9XMitIUTno5W/HP6IiujLqBWwezhQZiaXJ20IjsV8q+Ac2v9chMfyDwHBVmQlw5Wjvr1HUfV8W9BCFHfqRRFUYwdRF06d+4cnp6eJCUl4eHhYexwhJFsPJ7K5CWHyCvS4tfMmh9Gd8Wn6Y2f/RaWaDmcpE/cu85e4lBiBkVaXbkyzR0sKSzRcSmnkDE9fJgZ7q3vRnVkqX74Tt974MmVZTvEbQePrmB2g1vjQohGqyq5SGrU4o6iKArf74jj3bUnUBQIa+nEl491xt7K7Kb7aUxN6ObrSDdfR17o609BsZaDCVfYdfYykbGXOZyUwfmMfEzQ8oBNDK8XroC5a6E4t+wgxfmgLQaTq+fyvbsWr1QI0VhIohb1QnZBMcVaBUdr81o7R7FWx4w/j/Hr3kQAHgvxYtYDbTEzqfqcyhZmJvRo2ZQeLZtC5jkKT50h41gEtud3YFWcDseuFmziC8GPQtDD4NSiBq9GCHGnkEQtjO5wUgZP/7iPK3nFDApy45m7fGnv4VCj58jMK+a5Xw6w6+xlVCp4Y1Abxob5VKoVd4Xyr8DmdyF2K1w+jQYw9JS2dIR2D0L7EeDRRRqFCSFuS9WrErXgiy++wMfHBwsLC0JCQti7d+8Nyy5atAiVSlXuZWFRh1MGihq1JSaNR7/ZzaWcIrQ6hVWHL/DA/J088nUkEcdT0eluvwlF/KVchn25k11nL2NtbsJ3T3bh6Z6+lU/SJYX6aSJj/i5bZ24Dh3+Fy6dBpYbmXeCul2H0angpBgbNBc+ukqSFELfN6DXqpUuXMnXqVBYsWEBISAjz5s0jPDycmJgYnJ0rHnXJzs6OmJgYw3K1a0XCqH7bn8T0P6LR6hTu8m/KC338+WVPIn8dvsDeuHT2xqXj19SasT19ebCTB5bmVe9LvDv2MuN/PkBGXjHu9hZ8P6YrgW63mDlKpwNtYVkjr9MRsHQUOLXUDzwC+ufM980CG1f9bFSWDlWOTQghKsPorb5DQkLo2rUr8+fPB0Cn0+Hp6cmkSZN47bXXriu/aNEipkyZQkZGRrXOJ62+jU9RFD7ffIaPI04BMLxTcz54sL3hWXFyZj6LdsWzeE8i2QUlADSxMuOJ7t48EepDM1tNpc7z2/4kXl8RTbFWIdjTgW+f7Iyz7Q3uvmSn6kcEO7sZYrdBl7Fw7+v6bfkZ8GWoPiEPmQ+mlTu/EELcSINp9V1UVMSBAweYPn26YZ1araZv375ERkbecL+cnBy8vb3R6XR06tSJ9957j7ZtKx6msbCwkMLCQsNydnZ2zV2AqLISrY43r2nQNaF3C17uF1DuroibvSXTBwQy6V5/ftuXxA874zh3JZ/PNp9hwfZYhnVozjN3+eLvUvGsUDqdwofrY1iw7SwAg4Lc+OiRYCzMrqmR67Rw/iCc3qB/JUeVP0jiNX9/lg4w9bjcxhZCGIVRE/WlS5fQarW4uJSfsMDFxYWTJ09WuE9AQAA//PAD7du3JzMzk7lz59KjRw+OHTtW4beS2bNnM2vWrFqJX1RNfpGWSb8eZOOJNFQqePuBtjwR6nPD8jYaU8b29OXJUG82HE/l239iOZSYwdL9SSzdn0SvgGY809OPsJZOhkSfV1TCi0ujDKOJTbq3JS/2baUfszsvXV9jPr0BzmyEvMvlT+jeEVreBy3uheady2+TJC2EMBKj3vq+cOECzZs3Z9euXYSGhhrWv/rqq2zbto09e/bc8hjFxcUEBgYycuRI3nnnneu2/7tGff78edq0aSO3vutYem4RT/+4j0OJGWhM1Xz6aEf6t3Ot8nEOJKTz7fY41h9PofQvN9DNjmd6+tLN15HnfjnA0fNZmJuo+eChIIZ19ID4HbDpHTi3F5RrBinR2OsnuWgVDi37ykxUQog602BufTdt2hQTExNSU1PLrU9NTcXVtXIf4mZmZnTs2JEzZ85UuF2j0aDRlD1TzMrKqn7AolqS0vN48oe9xF3Kxd7SjO9Hd6GLj2O1jtXZ25HOTziScDmXH3bE8dv+c5xIzuKlZYcBsKKAYVYneWbQ3bTtePWPX20GSbv1Pzu3Af/7wD8cPLuVDT4ihBD1lFG7Z5mbm9O5c2c2bdpkWKfT6di0aVO5GvbNaLVaoqOjcXNzq60wxW04ej6TYV/uIu5SLs0dLFn+XGi1k/S1vJ2smTWkHZHT7+WV8ACcrzYwe9fuDz7RfUjbC8vLCnt0gfvnwZRoeD4S7nsbfMIkSQshGgSjd8+aOnUqo0ePpkuXLnTr1o158+aRm5vLU089BcCTTz5J8+bNmT17NgBvv/023bt3p2XLlmRkZDBnzhwSEhJ45plnjHkZogLbT13kuZ8PkFukJdDNjkVPdcXFrob6vBdkwsk1OBxdzoRe03nmrt4cSLhCpyIT2HBUPytVKbUJdHmqZs4rhBB1zOiJesSIEVy8eJEZM2aQkpJChw4dWLdunaGBWWJiImp1WcX/ypUrjBs3jpSUFJo0aULnzp3ZtWsXbdq0MdYliAosP3COacuPUKJTCGvpxFePd8bO4jZrsEW5+kFHjv6h70qlLdKvd/JH49GFHi2aghIOrcOl8ZcQotEwej/quib9qGuXoih8ufUsc9brB6QZ0sGdOQ8FY25azacsxQX6pHx0OcSsg5L8sm1NA/RDdQY9JONoCyEalAbTmEw0LlqdwsxVx/hpdwIA/7nbj2n9W+u7RlVFSZF+DO2jy/XTRBZd0/e9ia8+Obcbrm8YJjVnIUQjJ4lacDmnkLhLuVhrTLE2N8VKY4KNxhSNqbrSw7MWFGt5Yckh1h9LRaWCGfe34akw36oHc3INrHweCjLK1tl5QLth0Ha4vq+zJGchxB1EEvUdbsfpSzzzv30UFOuu26ZWgbW5KdYaffLW/2xyNZmbYqMxwcrcFGtzE3acucTBxAzMTdXMG9GBgUGVbIV/JQF0JWW3rh1b6JO0tTO0HaqvPXt0A3W9mD9GCCHqnCTqO9jWmDSe/ekARSU6mtrouzflFZWQV6QFQKdAdmEJ2YUllTqenYUp3z7ZhRA/p8oFsOcb+PtVaDsMHl6oX+fcGsauB4+u+tbaQghxh5NEfYfacjKN//x0gCKtjvvauPDFY50MDb50OoW8Yi15hSXkFOoTd25hCblFJeQWaskrKiGnUL899+o2tQqeCPWmpXPF428DkB6n/9fx6i1xr+6AAkU5+hmrSmvNXt1r78KFEKKBkUR9B9p4PJXnfzlIkVZH/7aufP5YR8PMVQBqtQobjSk2GlNue1DNkiI4uRoO/qhvIBb8GAz7Sr/NrT1MOQoOnrd7FiGEaLQkUd9hNhxLYcLigxRrFQYFuTHv0Q7lknSNuXRGn5yjFkPepasrVVCYBYpS1iBMkrQQQtyUJOo7yLqjyUxcfIgSncLgYHc+eSQY05pM0sUFcOIvfYKO/6dsvY0rdHoCOj4BTbxr7nxCCHEHkER9h1hzJJnJSw6h1SkM7eDO3IdrMEmnnYCDP8HhxZB/Rb9OpdZPGdl5DPj3AxP5UxNCiOqQT887wKrDF3hxaRRancLwTs2Z81AwJlUdhKQiJYWwcCCc31+2zq45dHoSOj4O9jLymxBC3C5J1I3cykPnmfpbFDoFHu7swfsPtq9+ktbpIO04uLbTL5tqwNwK1KbQqr8+QbfsK92qhBCiBkmibsSWHzjHy78fRlHg0a6evDcsqOrDeZYqyISv74aMJJh6Amz1k6YwYA5YOYFNs5oLXAghhIEM99RI/bY/yZCkHwvxqnqSLi6AxN1lyxb2+tHCzK0hNbpsvXNrSdJCCFGLpEbdCP26N5Hpf+iT6RPdvXl7SNvKjdmtKJB8GA79DNG/QXE+vBQDVo767cMWgK2b/na3EEKIOiGJupH5eXcCb6w8CsCYHj68NbjNrZN07iWI/l2foK+tLdt5QHpsWaKWqSSFEKLOSaJuRP4XGc+MP48B8HRPX94YFFhxki4pgnN74exmOLsFLhwCrk5LbmIOre/Xt9r26yUNw4QQwsgkUTcSC3fGMeuv4wA8e7cf0we0vj5JH/oFTqyCuH+gOLf8Nrdg/YAk7R4sq0ELIYQwOknUjcB3/8Tyf2tOAPBcrxa8Gh6AKv8KxO+AwMFlw3We3Qyn1ul/tmoKLe6FFr3BrzfYVXJaSiGEEHVKEnUDlFNYwsGEK+yPT2dPnP4FChN7+/NSv1aodCXwSTt9rfn53eAcqN+xw2PgGqRP0C7tZI5nIYRoACRRNwBpWQXsi7/Cvvh09iekc/xCFiZKCUGqWDqrT/Gs2Qna2Bfj2m+H/na3iZl+qsjsZMi7XHagln30LyGEEA2GJOp6RlEUYi/lsi8unX3xV9ifkE7C5TzsyKWT+jT91TG8aRZDB3UsGorKdsxBn5jt3PXLI3/VjxwmhBCiQZNEbWTFWh3HLmSxPz6dvXHp7E+4QnpuEe5coos6hmfUMXQ1j6GV+hzq0pbZpaycwCsUPEP0LbRtXMu2SZIWQohGQRJ1HVIUhXNX8olKyiAqKYPDSRkcvZBJUXEJtuSRiQ0ALU3T2Gg65foDOLbQJ2avEP2/Ti3LGooJIYRolOpFov7iiy+YM2cOKSkpBAcH8/nnn9OtW7cbll+2bBlvvvkm8fHx+Pv788EHHzBw4MA6jLhyMvKKOHwuk6jEDA6f0yfm7NxcVCgUYg5AuHovcy2+5qR1Vw52m0cXH0faudvCZx/qW2J7dtc/b/bqDjbORr4iIYQQdc3oiXrp0qVMnTqVBQsWEBISwrx58wgPDycmJgZn5+sT065duxg5ciSzZ8/m/vvvZ/HixQwdOpSDBw/Srl07I1yBXmGJluMXsjh8TW05/3ISrdWJBKqSGKJOZJoqkRaaC3xu+yJX/IfTwdOBELUZtivn0dXiAl3vuWbkrylH9I3ChBBC3NFUiqIoty5We0JCQujatSvz588HQKfT4enpyaRJk3jttdeuKz9ixAhyc3NZvXq1YV337t3p0KEDCxYsuOX5zp07h6enJ0lJSXh43N58yauPXGBfXDrHE1PQpp6gpZJAoCqR1ip9gm6iyql4x55Toe9b+p+LcuHymavdpWQUMCGEuBNUJRcZtUZdVFTEgQMHmD59umGdWq2mb9++REZGVrhPZGQkU6dOLbcuPDyclStX1maoFVq0M57xF/7LW+oo1KbXf99RVCaomrYCl7ZXX+30/5a2zAb9bFRuwXUYtRBCiIbEqIn60qVLaLVaXFxcyq13cXHh5MmTFe6TkpJSYfmUlJQKyxcWFlJYWGhYzs7Ovs2oyzzQwR2X4mao0xW0lk6o3YJQlSZjl7aomgaAmUWNnU8IIcSdx+jPqGvb7NmzmTVrVq0c+8lQH2g9F8wsMZGGXkIIIWqBUceQbNq0KSYmJqSmppZbn5qaiqura4X7uLq6Vqn89OnTyczMNLyOHz9eM8GXauItrbGFEELUGqMmanNzczp37symTZsM63Q6HZs2bSI0NLTCfUJDQ8uVB4iIiLhheY1Gg52dneFla2tbcxcghBBC1DKj3/qeOnUqo0ePpkuXLnTr1o158+aRm5vLU089BcCTTz5J8+bNmT17NgAvvPAC99xzDx999BGDBg1iyZIl7N+/n2+++caYlyGEEELUCqMn6hEjRnDx4kVmzJhBSkoKHTp0YN26dYYGY4mJiaivmeWpR48eLF68mDfeeIP//ve/+Pv7s3LlSqP2oRZCCCFqi9H7Ude1muxHLYQQQlRHVXKRTEgshBBC1GNGv/Vd13Q6HQDJyclGjkQIIcSdqjQHleakm7njEnVp166bTfohhBBC1IXU1FS8vLxuWuaOe0ZdUlLCoUOHcHFxKddIrTqys7Np06YNx48fl25fQgjRyNXkZ75OpyM1NZWOHTtianrzOvMdl6hrUlZWFvb29mRmZmJnZ2fscIQQQtQiY33mS2MyIYQQoh6TRC2EEELUY5Kob4NGo+Gtt95Co9EYOxQhhBC1zFif+fKMWgghhKjHpEYthBBC1GOSqIUQQoh6TBK1EEIIUY9Jor4NX3zxBT4+PlhYWBASEsLevXuNHZIQQogatn37dgYPHoy7uzsqlYqVK1fW6fklUVfT0qVLmTp1Km+99RYHDx4kODiY8PBw0tLSjB2aEEKIGpSbm0twcDBffPGFUc4vrb6rKSQkhK5duzJ//nxAPxycp6cnkyZN4rXXXjNydEIIIWqDSqVixYoVDB06tM7OKTXqaigqKuLAgQP07dvXsE6tVtO3b18iIyONGJkQQojGRhJ1NVy6dAmtVouLi0u59S4uLqSkpBgpKiGEEI2RJGohhBCiHpNEXQ1NmzbFxMTEMLd1qdTUVFxdXY0UlRBCiMZIEnU1mJub07lzZzZt2mRYp9Pp2LRpE6GhoUaMTAghRGNz89mqxQ1NnTqV0aNH06VLF7p168a8efPIzc3lqaeeMnZoQgghalBOTg5nzpwxLMfFxREVFYWjoyNeXl61fn7pnnUb5s+fz5w5c0hJSaFDhw589tlnhISEGDssIYQQNWjr1q307t37uvWjR49m0aJFtX5+SdRCCCFEPSbPqIUQQoh6TBK1EEIIUY9JohZCCCHqMUnUQgghRD0miVoIIYSoxyRRCyGEEPWYJGohhBCiHpNELYQQQtRjkqiFELVGpVKxcuVKY4chRIMmiVqIRmrMmDGoVKrrXv379zd2aEKIKpBJOYRoxPr378/ChQvLrdNoNEaKRghRHVKjFqIR02g0uLq6lns1adIE0N+W/uqrrxgwYACWlpb4+fnx+++/l9s/Ojqae++9F0tLS5ycnHj22WfJyckpV+aHH36gbdu2aDQa3NzcmDhxYrntly5dYtiwYVhZWeHv78+qVasM265cucKoUaNo1qwZlpaW+Pv7X/fFQog7nSRqIe5gb775Jg8++CCHDx9m1KhRPProo5w4cQKA3NxcwsPDadKkCfv27WPZsmVs3LixXCL+6quvmDBhAs8++yzR0dGsWrWKli1bljvHrFmzeOSRRzhy5AgDBw5k1KhRpKenG85//Phx/v77b06cOMFXX31F06ZN6+4XIERDoAghGqXRo0crJiYmirW1dbnXu+++qyiKogDK+PHjy+0TEhKiPPfcc4qiKMo333yjNGnSRMnJyTFsX7NmjaJWq5WUlBRFURTF3d1def31128YA6C88cYbhuWcnBwFUP7++29FURRl8ODBylNPPVUzFyxEIyXPqIVoxHr37s1XX31Vbp2jo6Ph59DQ0HLbQkNDiYqKAuDEiRMEBwdjbW1t2B4WFoZOpyMmJgaVSsWFCxfo06fPTWNo37694Wdra2vs7OxIS0sD4LnnnuPBBx/k4MGD9OvXj6FDh9KjR49qXasQjZUkaiEaMWtr6+tuRdcUS0vLSpUzMzMrt6xSqdDpdAAMGDCAhIQE1q5dS0REBH369GHChAnMnTu3xuMVoqGSZ9RC3MF279593XJgYCAAgYGBHD58mNzcXMP2nTt3olarCQgIwNbWFh8fHzZt2nRbMTRr1ozRo0fz888/M2/ePL755pvbOp4QjY3UqIVoxAoLC0lJSSm3ztTU1NBga9myZXTp0oWePXvyyy+/sHfvXr7//nsARo0axVtvvcXo0aOZOXMmFy9eZNKkSTzxxBO4uLgAMHPmTMaPH4+zszMDBgwgOzubnTt3MmnSpErFN2PGDDp37kzbtm0pLCxk9erVhi8KQgg9SdRCNGLr1q3Dzc2t3LqAgABOnjwJ6FtkL1myhOeffx43Nzd+/fVX2rRpA4CVlRXr16/nhRdeoGvXrlhZWfHggw/y8ccfG441evRoCgoK+OSTT3j55Zdp2rQpDz30UKXjMzc3Z/r06cTHx2Npacldd93FkiVLauDKhWg8VIqiKMYOQghR91QqFStWrGDo0KHGDkUIcRPyjFoIIYSoxyRRCyGEEPWYPKMW4g4lT72EaBikRi2EEELUY5KohRBCiHpMErUQQghRj0miFkIIIeoxSdRCCCFEPSaJWgghhKjHJFELIYQQ9ZgkaiGEEKIek0QthBBC1GP/D098GJYkfaFAAAAAAElFTkSuQmCC",
      "text/plain": [
       "<Figure size 500x300 with 2 Axes>"
      ]
     },
     "metadata": {},
     "output_type": "display_data"
    }
   ],
   "source": [
    "train_reward_margins = [i-j for i,j in zip(tracking[\"train_chosen_rewards\"], tracking[\"train_rejected_rewards\"])]\n",
    "val_reward_margins = [i-j for i,j in zip(tracking[\"val_chosen_rewards\"], tracking[\"val_rejected_rewards\"])]\n",
    "\n",
    "plot_losses(\n",
    "    epochs_seen=epochs_tensor,\n",
    "    tokens_seen=tracking[\"tokens_seen\"],\n",
    "    train_losses=train_reward_margins,\n",
    "    val_losses=val_reward_margins,\n",
    "    label=\"loss\"\n",
    ")"
   ]
  },
  {
   "cell_type": "markdown",
   "id": "69756011-acd6-404c-a5fc-7fe252cf20c8",
   "metadata": {
    "id": "69756011-acd6-404c-a5fc-7fe252cf20c8"
   },
   "source": [
    "- As we can see, and as it's desired, the reward margins improve; this mirrors the loss curve and is a good sign\n",
    "- Note that DPO losses and reward margins are valuable metrics to track during training; however, they don't tell the whole store\n",
    "- Lastly, and most importantly, we have to conduct a qualitative check of the responses\n",
    "- Here, we will look at the response (in addition, you could use an LLM to score the responses similar to chapter 7)"
   ]
  },
  {
   "cell_type": "code",
   "execution_count": 53,
   "id": "5EfUXJGOali8",
   "metadata": {
    "colab": {
     "base_uri": "https://localhost:8080/"
    },
    "id": "5EfUXJGOali8",
    "outputId": "7ec7db47-d775-4646-f660-0d7f7e7c8503"
   },
   "outputs": [
    {
     "name": "stdout",
     "output_type": "stream",
     "text": [
      "Below is an instruction that describes a task. Write a response that appropriately completes the request.\n",
      "\n",
      "### Instruction:\n",
      "Convert the active sentence to passive: 'The chef cooks the meal every day.'\n",
      "\n",
      "Correct response:\n",
      ">> The meal is cooked by the chef every day.\n",
      "\n",
      "Reference model response:\n",
      ">> The meal is cooked every day by the chef.\n",
      "\n",
      "Policy model response:\n",
      ">> The meal is prepared by the chef.\n",
      "\n",
      "-------------------------------------\n",
      "\n",
      "Below is an instruction that describes a task. Write a response that appropriately completes the request.\n",
      "\n",
      "### Instruction:\n",
      "Classify an input string as either a noun or a verb.\n",
      "\n",
      "### Input:\n",
      "Dance\n",
      "\n",
      "Correct response:\n",
      ">> 'Dance' can be classified as a verb.\n",
      "\n",
      "Reference model response:\n",
      ">> \"Dance\" can be classified as a verb.\n",
      "\n",
      "Policy model response:\n",
      ">> The input string \"Dance\" could be classified as a verb.\n",
      "\n",
      "-------------------------------------\n",
      "\n",
      "Below is an instruction that describes a task. Write a response that appropriately completes the request.\n",
      "\n",
      "### Instruction:\n",
      "Rewrite the sentence using a metaphor.\n",
      "\n",
      "### Input:\n",
      "The book is very interesting.\n",
      "\n",
      "Correct response:\n",
      ">> The book is a page-turner.\n",
      "\n",
      "Reference model response:\n",
      ">> The book is a treat.\n",
      "\n",
      "Policy model response:\n",
      ">> The book is a treat.\n",
      "\n",
      "-------------------------------------\n",
      "\n"
     ]
    }
   ],
   "source": [
    "torch.manual_seed(123)\n",
    "\n",
    "\n",
    "for entry in val_data[:3]:\n",
    "\n",
    "    input_text = format_input(entry)\n",
    "\n",
    "    token_ids = generate(\n",
    "        model=reference_model,\n",
    "        idx=text_to_token_ids(input_text, tokenizer).to(device),\n",
    "        max_new_tokens=256,\n",
    "        context_size=BASE_CONFIG[\"context_length\"],\n",
    "        eos_id=50256\n",
    "    )\n",
    "    generated_text = token_ids_to_text(token_ids, tokenizer)\n",
    "    reference_response_text = (\n",
    "        generated_text[len(input_text):]\n",
    "        .replace(\"### Response:\", \"\")\n",
    "        .strip()\n",
    "    )\n",
    "\n",
    "    token_ids = generate(\n",
    "        model=policy_model,\n",
    "        idx=text_to_token_ids(input_text, tokenizer).to(device),\n",
    "        max_new_tokens=256,\n",
    "        context_size=BASE_CONFIG[\"context_length\"],\n",
    "        eos_id=50256\n",
    "    )\n",
    "    generated_text = token_ids_to_text(token_ids, tokenizer)\n",
    "    policy_response_text = (\n",
    "        generated_text[len(input_text):]\n",
    "        .replace(\"### Response:\", \"\")\n",
    "        .strip()\n",
    "    )\n",
    "\n",
    "    print(input_text)\n",
    "    print(f\"\\nCorrect response:\\n>> {entry['output']}\")\n",
    "    print(f\"\\nReference model response:\\n>> {reference_response_text.strip()}\")\n",
    "    print(f\"\\nPolicy model response:\\n>> {policy_response_text.strip()}\")\n",
    "    print(\"\\n-------------------------------------\\n\")"
   ]
  },
  {
   "cell_type": "markdown",
   "id": "RmcKVg0JlHVF",
   "metadata": {
    "id": "RmcKVg0JlHVF"
   },
   "source": [
    "- As we can see based on the reference model and policy model responses above, the optimized model (i.e., the policy model) indeed slightly changed its style compared to the original model (i.e., reference model)\n",
    "- For instance, `\"Dance\" can be classified as a verb.` changed to `The input string \"Dance\" could be classified as a verb.` which is a slightly more polite response (the use of \"could\" instead of \"can\" makes the statement sound less assertive and more tentative)"
   ]
  },
  {
   "cell_type": "code",
   "execution_count": 54,
   "id": "jJSwb2hzQwdP",
   "metadata": {
    "colab": {
     "base_uri": "https://localhost:8080/"
    },
    "id": "jJSwb2hzQwdP",
    "outputId": "6e755db4-9524-42a8-a58b-2218bf03e39a"
   },
   "outputs": [
    {
     "name": "stdout",
     "output_type": "stream",
     "text": [
      "Below is an instruction that describes a task. Write a response that appropriately completes the request.\n",
      "\n",
      "### Instruction:\n",
      "Rewrite the sentence using a simile.\n",
      "\n",
      "### Input:\n",
      "The car is very fast.\n",
      "\n",
      "Correct response:\n",
      ">> The car is as fast as lightning.\n",
      "\n",
      "Reference model response:\n",
      ">> The car is as fast as a cheetah.\n",
      "\n",
      "Policy model response:\n",
      ">> The car is as fast as a cheetah.\n",
      "\n",
      "-------------------------------------\n",
      "\n",
      "Below is an instruction that describes a task. Write a response that appropriately completes the request.\n",
      "\n",
      "### Instruction:\n",
      "What type of cloud is typically associated with thunderstorms?\n",
      "\n",
      "Correct response:\n",
      ">> The type of cloud typically associated with thunderstorms is cumulonimbus.\n",
      "\n",
      "Reference model response:\n",
      ">> A thunderstorm is a type of storm that typically produces thunder or lightning.\n",
      "\n",
      "Policy model response:\n",
      ">> The type of cloud typically associated with thunderstorms is a cumulus.\n",
      "\n",
      "-------------------------------------\n",
      "\n",
      "Below is an instruction that describes a task. Write a response that appropriately completes the request.\n",
      "\n",
      "### Instruction:\n",
      "Name the author of 'Pride and Prejudice'.\n",
      "\n",
      "Correct response:\n",
      ">> Jane Austen.\n",
      "\n",
      "Reference model response:\n",
      ">> The author of 'Pride and Prejudice' is Jane Austen.\n",
      "\n",
      "Policy model response:\n",
      ">> The author of 'Pride and Prejudice' is Jane Austen.\n",
      "\n",
      "-------------------------------------\n",
      "\n"
     ]
    }
   ],
   "source": [
    "torch.manual_seed(123)\n",
    "\n",
    "\n",
    "for entry in test_data[:3]:\n",
    "\n",
    "    input_text = format_input(entry)\n",
    "\n",
    "    token_ids = generate(\n",
    "        model=reference_model,\n",
    "        idx=text_to_token_ids(input_text, tokenizer).to(device),\n",
    "        max_new_tokens=256,\n",
    "        context_size=BASE_CONFIG[\"context_length\"],\n",
    "        eos_id=50256\n",
    "    )\n",
    "    generated_text = token_ids_to_text(token_ids, tokenizer)\n",
    "    reference_response_text = (\n",
    "        generated_text[len(input_text):]\n",
    "        .replace(\"### Response:\", \"\")\n",
    "        .strip()\n",
    "    )\n",
    "\n",
    "    token_ids = generate(\n",
    "        model=policy_model,\n",
    "        idx=text_to_token_ids(input_text, tokenizer).to(device),\n",
    "        max_new_tokens=256,\n",
    "        context_size=BASE_CONFIG[\"context_length\"],\n",
    "        eos_id=50256\n",
    "    )\n",
    "    generated_text = token_ids_to_text(token_ids, tokenizer)\n",
    "    policy_response_text = (\n",
    "        generated_text[len(input_text):]\n",
    "        .replace(\"### Response:\", \"\")\n",
    "        .strip()\n",
    "    )\n",
    "\n",
    "    print(input_text)\n",
    "    print(f\"\\nCorrect response:\\n>> {entry['output']}\")\n",
    "    print(f\"\\nReference model response:\\n>> {reference_response_text.strip()}\")\n",
    "    print(f\"\\nPolicy model response:\\n>> {policy_response_text.strip()}\")\n",
    "    print(\"\\n-------------------------------------\\n\")"
   ]
  }
 ],
 "metadata": {
  "accelerator": "GPU",
  "colab": {
   "gpuType": "A100",
   "provenance": []
  },
  "kernelspec": {
   "display_name": "Python 3 (ipykernel)",
   "language": "python",
   "name": "python3"
  },
  "language_info": {
   "codemirror_mode": {
    "name": "ipython",
    "version": 3
   },
   "file_extension": ".py",
   "mimetype": "text/x-python",
   "name": "python",
   "nbconvert_exporter": "python",
   "pygments_lexer": "ipython3",
<<<<<<< HEAD
   "version": "3.11.9"
=======
   "version": "3.11.4"
>>>>>>> 36b9d5e0
  }
 },
 "nbformat": 4,
 "nbformat_minor": 5
}<|MERGE_RESOLUTION|>--- conflicted
+++ resolved
@@ -1562,11 +1562,7 @@
     "    elif \"COLAB_GPU\" in os.environ or \"COLAB_TPU_ADDR\" in os.environ:\n",
     "        from google.colab import drive\n",
     "        drive.mount(\"/content/drive\")\n",
-<<<<<<< HEAD
-    "        google_drive_path = \"/content/drive/My Drive/Books/LLMs-From-Scratch/ch07/01_main-chapter-code/gpt2-medium355M-sft__colab.pth\"  # Readers need to adjust this path\n",
-=======
     "        google_drive_path = \"/content/drive/My Drive/Books/LLMs-From-Scratch/ch07/colab/gpt2-medium355M-sft.pth\"  # Readers need to adjust this path\n",
->>>>>>> 36b9d5e0
     "        shutil.copy(google_drive_path, \".\")\n",
     "\n",
     "    else:\n",
@@ -3092,11 +3088,7 @@
    "name": "python",
    "nbconvert_exporter": "python",
    "pygments_lexer": "ipython3",
-<<<<<<< HEAD
    "version": "3.11.9"
-=======
-   "version": "3.11.4"
->>>>>>> 36b9d5e0
   }
  },
  "nbformat": 4,
